/*
Copyright 2017 Vector Creations Ltd

Licensed under the Apache License, Version 2.0 (the "License");
you may not use this file except in compliance with the License.
You may obtain a copy of the License at

    http://www.apache.org/licenses/LICENSE-2.0

Unless required by applicable law or agreed to in writing, software
distributed under the License is distributed on an "AS IS" BASIS,
WITHOUT WARRANTIES OR CONDITIONS OF ANY KIND, either express or implied.
See the License for the specific language governing permissions and
limitations under the License.
*/

.mx_GroupView {
    display: flex;
    flex-direction: column;
    overflow: hidden;
}

.mx_GroupView_error {
    margin: auto;
}

.mx_GroupView_header {
    min-height: 52px;
    align-items: center;
    display: flex;
    padding-bottom: 10px;
    padding-left: 19px;
}

.mx_GroupView_header_view {
    border-bottom: 1px solid $primary-hairline-color;
    padding-bottom: 0px;
    padding-right: 8px;
}

.mx_GroupView_header_avatar, .mx_GroupView_header_info {
    display: table-cell;
    vertical-align: middle;
}

.mx_GroupHeader_button {
    position: relative;
    margin-left: 5px;
    margin-right: 5px;
    cursor: pointer;
    height: 20px;
    width: 20px;

    &::before {
        content: '';
        position: absolute;
        height: 20px;
        width: 20px;
        background-color: $groupheader-button-color;
        mask-repeat: no-repeat;
        mask-size: contain;
    }
}

.mx_GroupHeader_editButton::before {
    mask-image: url('$(res)/img/element-icons/settings.svg');
}

.mx_GroupHeader_shareButton::before {
    mask-image: url('$(res)/img/element-icons/room/share.svg');
}

.mx_GroupView_hostingSignup img {
    margin-left: 5px;
}

.mx_GroupView_editable {
    border-bottom: 1px solid $strong-input-border-color !important;
    min-width: 150px;
    cursor: text;
}

.mx_GroupView_editable:focus {
    border-bottom: 1px solid $accent-color !important;
    outline: none;
    box-shadow: none;
}

.mx_GroupView_header_isUserMember .mx_GroupView_header_name:hover div:not(.mx_GroupView_editable) {
    color: $accent-color;
    cursor: pointer;
}

.mx_GroupView_avatarPicker {
    position: relative;
}

.mx_GroupView_avatarPicker_edit {
    position: absolute;
    top: 50px;
    left: 15px;
}

.mx_GroupView_avatarPicker .mx_Spinner {
    width: 48px;
    height: 48px !important;
}

.mx_GroupView_header_leftCol {
    flex: 1;

    overflow: hidden;
}

.mx_GroupView_header_rightCol {
    display: flex;
    align-items: center;
}

.mx_GroupView_textButton {
    display: inline-block;
}

.mx_GroupView_header_groupid {
    font-weight: normal;
    font-size: initial;
    padding-left: 10px;
}

.mx_GroupView_header_name {
    vertical-align: middle;
    width: 100%;
    height: 31px;
    overflow: hidden;
    color: $primary-fg-color;
    font-weight: bold;
    font-size: $font-22px;
    padding-left: 19px;
    padding-right: 16px;
    /* why isn't text-overflow working? */
    text-overflow: ellipsis;
    border-bottom: 1px solid transparent;
}

.mx_GroupView_header_shortDesc {
    vertical-align: bottom;
    float: left;
    max-height: 42px;
    color: $settings-grey-fg-color;
    font-weight: 300;
    font-size: $font-13px;
    padding-left: 19px;
    margin-right: 16px;
    overflow: hidden;
    text-overflow: ellipsis;
    border-bottom: 1px solid transparent;
}

.mx_GroupView_avatarPicker_label {
    cursor: pointer;
}

.mx_GroupView_cancelButton {
    padding-left: 8px;
}

.mx_GroupView_cancelButton img {
    position: relative;
    top: 5px;
}

.mx_GroupView input[type='radio'] {
    margin: 10px 10px 0px 10px;
}

.mx_GroupView_label_text {
    display: inline-block;
    max-width: 80%;
    vertical-align: 0.1em;
    line-height: 2em;
}

.mx_GroupView_body {
    flex-grow: 1;
    margin: 0 24px;
}

.mx_GroupView_rooms {
    flex-grow: 1;
    display: flex;
    flex-direction: column;
    min-height: 200px;
    user-select: none;
}

.mx_GroupView h3 {
    text-transform: uppercase;
    color: $h3-color;
    font-weight: 600;
    font-size: $font-13px;
    margin-bottom: 10px;
}

.mx_GroupView_rooms_header .mx_AccessibleButton {
    padding-left: 14px;
    margin-bottom: 14px;
    height: 24px;
}

.mx_GroupView_group {
    border-top: 1px solid $primary-hairline-color;
}

.mx_GroupView_group_disabled {
    opacity: 0.3;
    pointer-events: none;
}

.mx_GroupView_rooms_header_addRow_button {
    display: inline-block;
}

.mx_GroupView_rooms_header_addRow_button object {
    pointer-events: none;
}

.mx_GroupView_rooms_header_addRow_label {
    display: inline-block;
    vertical-align: top;
    line-height: $font-24px;
    padding-left: 28px;
    color: $accent-color;
}

.mx_GroupView_rooms .mx_RoomDetailList {
    flex-grow: 1;
    border-top: 1px solid $primary-hairline-color;
    padding-top: 10px;
    word-break: break-word;
}

.mx_GroupView .mx_RoomView_messageListWrapper {
    justify-content: flex-start;
}

.mx_GroupView_membershipSection {
    color: $greyed-fg-color;
    margin-top: 10px;
}

.mx_GroupView_membershipSubSection {
    justify-content: space-between;
    display: flex;
    padding-bottom: 8px;
}

.mx_GroupView_membershipSubSection .mx_Spinner {
    justify-content: flex-end;
}

.mx_GroupView_membershipSection_description {
    /* To match textButton */
    line-height: $font-34px;
}

.mx_GroupView_membershipSection_description .mx_BaseAvatar {
    margin-right: 10px;
}

.mx_GroupView_membershipSection .mx_GroupView_textButton {
    margin-right: 0px;
    margin-top: 0px;
    margin-left: 8px;
}

.mx_GroupView_memberSettings_toggle label {
    cursor: pointer;
    user-select: none;
}

.mx_GroupView_memberSettings input {
    margin-right: 6px;
}

.mx_GroupView_featuredThings {
    margin-top: 20px;
}

.mx_GroupView_featuredThings_header {
    font-weight: bold;
    font-size: 120%;
    margin-bottom: 20px;
}

.mx_GroupView_featuredThings_category {
    font-weight: bold;
    font-size: 110%;
    margin-top: 10px;
}

.mx_GroupView_featuredThings_container {
    display: flex;
}

.mx_GroupView_featuredThings_addButton,
.mx_GroupView_featuredThing {
    display: table-cell;
    text-align: center;

    width: 100px;
    margin: 0px 20px;
}

.mx_GroupView_featuredThing {
    position: relative;
}

.mx_GroupView_featuredThing .mx_GroupView_featuredThing_deleteButton {
    position: absolute;
    top: -7px;
    right: 11px;
    opacity: 0.4;
}

.mx_GroupView_featuredThing .mx_BaseAvatar {
    /* To prevent misalignment with img (in addButton) */
    vertical-align: initial;
}

.mx_GroupView_featuredThings_addButton object {
    pointer-events: none;
}

.mx_GroupView_featuredThing_name {
    word-wrap: break-word;
}

.mx_GroupView_uploadInput {
    display: none;
}

.mx_GroupView_body .mx_AutoHideScrollbar > * {
    margin: 11px 50px 50px 68px;
}

.mx_GroupView_groupDesc textarea {
    width: 100%;
    max-width: 100%;
    height: 150px;
}

.mx_GroupView_groupDesc_placeholder,
.mx_GroupView_changeDelayWarning {
    background-color: $info-plinth-bg-color;
    color: $info-plinth-fg-color;
    border-radius: 10px;
    text-align: center;

    margin: 20px 0px;
}

.mx_GroupView_groupDesc_placeholder {
    padding: 100px 20px;
    cursor: pointer;
}

.mx_GroupView_changeDelayWarning {
    padding: 40px 20px;
}

.mx_GroupView_spaceUpgradePrompt {
    padding: 16px 50px;
    background-color: $header-panel-bg-color;
    border-radius: 8px;
    max-width: 632px;
    font-size: $font-15px;
    line-height: $font-24px;
    margin-top: 24px;
    position: relative;

    > h2 {
        font-size: inherit;
        font-weight: $font-semi-bold;
    }

    > p, h2 {
        margin: 0;
    }

    &::before {
        content: "";
        position: absolute;
        height: $font-24px;
        width: 20px;
        left: 18px;
        mask-repeat: no-repeat;
        mask-position: center;
        mask-size: contain;
        mask-image: url('$(res)/img/element-icons/room/room-summary.svg');
        background-color: $secondary-fg-color;
    }

<<<<<<< HEAD
    .mx_AccessibleButton {
=======
    .mx_AccessibleButton_kind_link {
        padding: 0;
    }

    .mx_GroupView_spaceUpgradePrompt_close {
>>>>>>> fbc5729d
        width: 16px;
        height: 16px;
        border-radius: 8px;
        background-color: $input-darker-bg-color;
        position: absolute;
        top: 16px;
        right: 16px;

        &::before {
            content: "";
            position: absolute;
            width: inherit;
            height: inherit;
            mask-repeat: no-repeat;
            mask-position: center;
            mask-size: 8px;
            mask-image: url('$(res)/img/image-view/close.svg');
            background-color: $secondary-fg-color;
        }
    }
}

.mx_GroupView .mx_MemberInfo .mx_AutoHideScrollbar > :not(.mx_MemberInfo_avatar) {
    padding-left: 16px;
    padding-right: 16px;
}<|MERGE_RESOLUTION|>--- conflicted
+++ resolved
@@ -400,15 +400,11 @@
         background-color: $secondary-fg-color;
     }
 
-<<<<<<< HEAD
-    .mx_AccessibleButton {
-=======
     .mx_AccessibleButton_kind_link {
         padding: 0;
     }
 
     .mx_GroupView_spaceUpgradePrompt_close {
->>>>>>> fbc5729d
         width: 16px;
         height: 16px;
         border-radius: 8px;
