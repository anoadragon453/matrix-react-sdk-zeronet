--- conflicted
+++ resolved
@@ -80,11 +80,7 @@
     "is-ip": "^2.0.0",
     "linkifyjs": "^2.1.6",
     "lodash": "^4.17.14",
-<<<<<<< HEAD
-    "matrix-js-sdk": "github:matrix-org/matrix-js-sdk#develop",
-=======
     "matrix-js-sdk": "6.2.2",
->>>>>>> 0f6a0bb3
     "minimist": "^1.2.0",
     "pako": "^1.0.5",
     "parse5": "^5.1.1",
