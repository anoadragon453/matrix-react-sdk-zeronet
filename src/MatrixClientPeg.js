/*
Copyright 2015, 2016 OpenMarket Ltd
Copyright 2017 Vector Creations Ltd.
Copyright 2017 New Vector Ltd

Licensed under the Apache License, Version 2.0 (the "License");
you may not use this file except in compliance with the License.
You may obtain a copy of the License at

    http://www.apache.org/licenses/LICENSE-2.0

Unless required by applicable law or agreed to in writing, software
distributed under the License is distributed on an "AS IS" BASIS,
WITHOUT WARRANTIES OR CONDITIONS OF ANY KIND, either express or implied.
See the License for the specific language governing permissions and
limitations under the License.
*/

'use strict';

import Matrix from 'matrix-js-sdk';

import utils from 'matrix-js-sdk/lib/utils';
import EventTimeline from 'matrix-js-sdk/lib/models/event-timeline';
import EventTimelineSet from 'matrix-js-sdk/lib/models/event-timeline-set';
import sdk from './index';
import createMatrixClient from './utils/createMatrixClient';
import SettingsStore from './settings/SettingsStore';
import MatrixActionCreators from './actions/MatrixActionCreators';
import {phasedRollOutExpiredForUser} from "./PhasedRollOut";
import Modal from './Modal';
import {verificationMethods} from 'matrix-js-sdk/lib/crypto';

interface MatrixClientCreds {
    homeserverUrl: string,
    identityServerUrl: string,
    userId: string,
    deviceId: string,
    accessToken: string,
    guest: boolean,
}

/**
 * Wrapper object for handling the js-sdk Matrix Client object in the react-sdk
 * Handles the creation/initialisation of client objects.
 * This module provides a singleton instance of this class so the 'current'
 * Matrix Client object is available easily.
 */
class MatrixClientPeg {
    constructor() {
        this.matrixClient = null;

        // These are the default options used when when the
        // client is started in 'start'. These can be altered
        // at any time up to after the 'will_start_client'
        // event is finished processing.
        this.opts = {
            initialSyncLimit: 20,
        };
        // the credentials used to init the current client object.
        // used if we tear it down & recreate it with a different store
        this._currentClientCreds = null;
    }

    /**
     * Sets the script href passed to the IndexedDB web worker
     * If set, a separate web worker will be started to run the IndexedDB
     * queries on.
     *
     * @param {string} script href to the script to be passed to the web worker
     */
    setIndexedDbWorkerScript(script) {
        createMatrixClient.indexedDbWorkerScript = script;
    }

    get(): MatrixClient {
        return this.matrixClient;
    }

    unset() {
        this.matrixClient = null;

        MatrixActionCreators.stop();
    }

    /**
     * Replace this MatrixClientPeg's client with a client instance that has
     * Home Server / Identity Server URLs and active credentials
     */
    replaceUsingCreds(creds: MatrixClientCreds) {
        this._currentClientCreds = creds;
        this._createClient(creds);
    }

    async start() {
        for (const dbType of ['indexeddb', 'memory']) {
            try {
                const promise = this.matrixClient.store.startup();
                console.log("MatrixClientPeg: waiting for MatrixClient store to initialise");
                await promise;
                break;
            } catch (err) {
                if (dbType === 'indexeddb') {
                    console.error('Error starting matrixclient store - falling back to memory store', err);
                    this.matrixClient.store = new Matrix.MatrixInMemoryStore({
                      localStorage: global.localStorage,
                    });
                } else {
                    console.error('Failed to start memory store!', err);
                    throw err;
                }
            }
        }

        // try to initialise e2e on the new client
        try {
            // check that we have a version of the js-sdk which includes initCrypto
            if (this.matrixClient.initCrypto) {
                await this.matrixClient.initCrypto();
            }
        } catch (e) {
            if (e.name === 'InvalidCryptoStoreError') {
                // The js-sdk found a crypto DB too new for it to use
                const CryptoStoreTooNewDialog =
                    sdk.getComponent("views.dialogs.CryptoStoreTooNewDialog");
                Modal.createDialog(CryptoStoreTooNewDialog, {
                    host: window.location.host,
                });
            }
            // this can happen for a number of reasons, the most likely being
            // that the olm library was missing. It's not fatal.
            console.warn("Unable to initialise e2e: " + e);
        }

        const opts = utils.deepCopy(this.opts);
        // the react sdk doesn't work without this, so don't allow
        opts.pendingEventOrdering = "detached";

        const LAZY_LOADING_FEATURE = "feature_lazyloading";
        if (SettingsStore.isFeatureEnabled(LAZY_LOADING_FEATURE)) {
            const userId = this.matrixClient.credentials.userId;
            if (phasedRollOutExpiredForUser(userId, LAZY_LOADING_FEATURE, Date.now())) {
                opts.lazyLoadMembers = true;
            }
        }

        // Connect the matrix client to the dispatcher
        MatrixActionCreators.start(this.matrixClient);

        console.log(`MatrixClientPeg: really starting MatrixClient`);
        await this.get().startClient(opts);
        console.log(`MatrixClientPeg: MatrixClient started`);
    }

    getCredentials(): MatrixClientCreds {
        return {
            homeserverUrl: this.matrixClient.baseUrl,
            identityServerUrl: this.matrixClient.idBaseUrl,
            userId: this.matrixClient.credentials.userId,
            deviceId: this.matrixClient.getDeviceId(),
            accessToken: this.matrixClient.getAccessToken(),
            guest: this.matrixClient.isGuest(),
        };
    }

    /**
     * Return the server name of the user's home server
     * Throws an error if unable to deduce the home server name
     * (eg. if the user is not logged in)
     */
    getHomeServerName() {
        const matches = /^@.+:(.+)$/.exec(this.matrixClient.credentials.userId);
        if (matches === null || matches.length < 1) {
            throw new Error("Failed to derive home server name from user ID!");
        }
        return matches[1];
    }

    _createClient(creds: MatrixClientCreds, useIndexedDb) {
        const opts = {
            baseUrl: creds.homeserverUrl,
            idBaseUrl: creds.identityServerUrl,
            accessToken: creds.accessToken,
            userId: creds.userId,
            deviceId: creds.deviceId,
            timelineSupport: true,
<<<<<<< HEAD
            forceTURN: !SettingsStore.getValue('webRtcForcePeerToPeer', false),
=======
            forceTURN: SettingsStore.getValue('webRtcForceTURN', false),
            verificationMethods: [verificationMethods.SAS]
>>>>>>> 55e0838c
        };

        this.matrixClient = createMatrixClient(opts, useIndexedDb);

        // we're going to add eventlisteners for each matrix event tile, so the
        // potential number of event listeners is quite high.
        this.matrixClient.setMaxListeners(500);

        this.matrixClient.setGuest(Boolean(creds.guest));

        const notifTimelineSet = new EventTimelineSet(null, {
            timelineSupport: true,
        });
        // XXX: what is our initial pagination token?! it somehow needs to be synchronised with /sync.
        notifTimelineSet.getLiveTimeline().setPaginationToken("", EventTimeline.BACKWARDS);
        this.matrixClient.setNotifTimelineSet(notifTimelineSet);
    }
}

if (!global.mxMatrixClientPeg) {
    global.mxMatrixClientPeg = new MatrixClientPeg();
}
export default global.mxMatrixClientPeg;<|MERGE_RESOLUTION|>--- conflicted
+++ resolved
@@ -184,12 +184,8 @@
             userId: creds.userId,
             deviceId: creds.deviceId,
             timelineSupport: true,
-<<<<<<< HEAD
             forceTURN: !SettingsStore.getValue('webRtcForcePeerToPeer', false),
-=======
-            forceTURN: SettingsStore.getValue('webRtcForceTURN', false),
             verificationMethods: [verificationMethods.SAS]
->>>>>>> 55e0838c
         };
 
         this.matrixClient = createMatrixClient(opts, useIndexedDb);
