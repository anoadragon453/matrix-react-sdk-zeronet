--- conflicted
+++ resolved
@@ -45,13 +45,9 @@
 
 import UserProvider from '../../autocomplete/UserProvider';
 
-<<<<<<< HEAD
-const DEBUG = false;
-=======
 import RoomViewStore from '../../stores/RoomViewStore';
 
 var DEBUG = false;
->>>>>>> aef0a802
 
 if (DEBUG) {
     // using bind means that we get to keep useful line numbers in the console
@@ -156,40 +152,6 @@
             },
         });
 
-<<<<<<< HEAD
-        if (this.props.roomAddress[0] == '#') {
-            // we always look up the alias from the directory server:
-            // we want the room that the given alias is pointing to
-            // right now. We may have joined that alias before but there's
-            // no guarantee the alias hasn't subsequently been remapped.
-            MatrixClientPeg.get().getRoomIdForAlias(this.props.roomAddress).done((result) => {
-                if (this.props.onRoomIdResolved) {
-                    this.props.onRoomIdResolved(result.room_id);
-                }
-                var room = MatrixClientPeg.get().getRoom(result.room_id);
-                this.setState({
-                    room: room,
-                    roomId: result.room_id,
-                    userId: MatrixClientPeg.get().credentials.userId,
-                    roomLoading: !room,
-                    unsentMessageError: this._getUnsentMessageError(room),
-                }, this._onHaveRoom);
-            }, (err) => {
-                this.setState({
-                    roomLoading: false,
-                    roomLoadError: err,
-                });
-            });
-        } else {
-            var room = MatrixClientPeg.get().getRoom(this.props.roomAddress);
-            this.setState({
-                roomId: this.props.roomAddress,
-                userId: MatrixClientPeg.get().credentials.userId,
-                room: room,
-                roomLoading: !room,
-                unsentMessageError: this._getUnsentMessageError(room),
-            }, this._onHaveRoom);
-=======
         // Start listening for RoomViewStore updates
         this._roomStoreToken = RoomViewStore.addListener(this._onRoomViewStoreUpdate);
         this._onRoomViewStoreUpdate(true);
@@ -214,7 +176,6 @@
         // currently scrolled to event, this.state.initialEventId).
         if (this.state.initialEventId !== newState.initialEventId) {
             newState.searchResults = null;
->>>>>>> aef0a802
         }
 
         // Store the scroll state for the previous room so that we can return to this
