--- conflicted
+++ resolved
@@ -541,10 +541,6 @@
             spacesRenderer={defaultSpacesRenderer}
             dmsRenderer={defaultDmsRenderer}
         />
-<<<<<<< HEAD
-=======
-        <SpaceFeedbackPrompt />
->>>>>>> dac3eda9
     </div>;
 };
 
