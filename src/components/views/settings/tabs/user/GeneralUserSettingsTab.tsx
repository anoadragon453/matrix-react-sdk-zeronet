/*
Copyright 2019 New Vector Ltd
Copyright 2019 The Matrix.org Foundation C.I.C.
Copyright 2019 Michael Telatynski <7t3chguy@gmail.com>

Licensed under the Apache License, Version 2.0 (the "License");
you may not use this file except in compliance with the License.
You may obtain a copy of the License at

    http://www.apache.org/licenses/LICENSE-2.0

Unless required by applicable law or agreed to in writing, software
distributed under the License is distributed on an "AS IS" BASIS,
WITHOUT WARRANTIES OR CONDITIONS OF ANY KIND, either express or implied.
See the License for the specific language governing permissions and
limitations under the License.
*/

import React, { ReactNode } from "react";
import { SERVICE_TYPES } from "matrix-js-sdk/src/service-types";
import { IThreepid, ThreepidMedium } from "matrix-js-sdk/src/@types/threepids";
import { logger } from "matrix-js-sdk/src/logger";
import { IDelegatedAuthConfig, M_AUTHENTICATION } from "matrix-js-sdk/src/matrix";
import { HTTPError } from "matrix-js-sdk/src/matrix";

import { Icon as WarningIcon } from "../../../../../../res/img/feather-customised/warning-triangle.svg";
import { UserFriendlyError, _t } from "../../../../../languageHandler";
import ProfileSettings from "../../ProfileSettings";
import * as languageHandler from "../../../../../languageHandler";
import SettingsStore from "../../../../../settings/SettingsStore";
import LanguageDropdown from "../../../elements/LanguageDropdown";
import SpellCheckSettings from "../../SpellCheckSettings";
import AccessibleButton from "../../../elements/AccessibleButton";
import DeactivateAccountDialog from "../../../dialogs/DeactivateAccountDialog";
import PlatformPeg from "../../../../../PlatformPeg";
import { MatrixClientPeg } from "../../../../../MatrixClientPeg";
import Modal from "../../../../../Modal";
import dis from "../../../../../dispatcher/dispatcher";
import { Service, ServicePolicyPair, startTermsFlow } from "../../../../../Terms";
import IdentityAuthClient from "../../../../../IdentityAuthClient";
import { abbreviateUrl } from "../../../../../utils/UrlUtils";
import { getThreepidsWithBindStatus } from "../../../../../boundThreepids";
import Spinner from "../../../elements/Spinner";
import { SettingLevel } from "../../../../../settings/SettingLevel";
import { UIFeature } from "../../../../../settings/UIFeature";
import { ActionPayload } from "../../../../../dispatcher/payloads";
import ErrorDialog, { extractErrorMessageFromError } from "../../../dialogs/ErrorDialog";
import AccountPhoneNumbers from "../../account/PhoneNumbers";
import AccountEmailAddresses from "../../account/EmailAddresses";
import DiscoveryEmailAddresses from "../../discovery/EmailAddresses";
import DiscoveryPhoneNumbers from "../../discovery/PhoneNumbers";
import ChangePassword from "../../ChangePassword";
import InlineTermsAgreement from "../../../terms/InlineTermsAgreement";
import SetIdServer from "../../SetIdServer";
import SetIntegrationManager from "../../SetIntegrationManager";
import ToggleSwitch from "../../../elements/ToggleSwitch";
import { IS_MAC } from "../../../../../Keyboard";
import SettingsTab from "../SettingsTab";
import { SettingsSection } from "../../shared/SettingsSection";
<<<<<<< HEAD
import SettingsSubsection from "../../shared/SettingsSubsection";
=======
import SettingsSubsection, { SettingsSubsectionText } from "../../shared/SettingsSubsection";
import { SettingsSubsectionHeading } from "../../shared/SettingsSubsectionHeading";
import Heading from "../../../typography/Heading";
import InlineSpinner from "../../../elements/InlineSpinner";
import MatrixClientContext from "../../../../../contexts/MatrixClientContext";
>>>>>>> 610ee532

interface IProps {
    closeSettingsFn: () => void;
}

interface IState {
    language: string;
    spellCheckEnabled?: boolean;
    spellCheckLanguages: string[];
    haveIdServer: boolean;
    serverSupportsSeparateAddAndBind?: boolean;
    idServerHasUnsignedTerms: boolean;
    requiredPolicyInfo:
        | {
              // This object is passed along to a component for handling
              hasTerms: false;
              policiesAndServices: null; // From the startTermsFlow callback
              agreedUrls: null; // From the startTermsFlow callback
              resolve: null; // Promise resolve function for startTermsFlow callback
          }
        | {
              hasTerms: boolean;
              policiesAndServices: ServicePolicyPair[];
              agreedUrls: string[];
              resolve: (values: string[]) => void;
          };
    emails: IThreepid[];
    msisdns: IThreepid[];
    loading3pids: boolean; // whether or not the emails and msisdns have been loaded
    canChangePassword: boolean;
    idServerName?: string;
    externalAccountManagementUrl?: string;
}

export default class GeneralUserSettingsTab extends React.Component<IProps, IState> {
    public static contextType = MatrixClientContext;
    public context!: React.ContextType<typeof MatrixClientContext>;

    private readonly dispatcherRef: string;

    public constructor(props: IProps) {
        super(props);

        this.state = {
            language: languageHandler.getCurrentLanguage(),
            spellCheckEnabled: false,
            spellCheckLanguages: [],
            haveIdServer: Boolean(MatrixClientPeg.get().getIdentityServerUrl()),
            idServerHasUnsignedTerms: false,
            requiredPolicyInfo: {
                // This object is passed along to a component for handling
                hasTerms: false,
                policiesAndServices: null, // From the startTermsFlow callback
                agreedUrls: null, // From the startTermsFlow callback
                resolve: null, // Promise resolve function for startTermsFlow callback
            },
            emails: [],
            msisdns: [],
            loading3pids: true, // whether or not the emails and msisdns have been loaded
            canChangePassword: false,
        };

        this.dispatcherRef = dis.register(this.onAction);

        this.getCapabilities();
        this.getThreepidState();
    }

    public async componentDidMount(): Promise<void> {
        const plat = PlatformPeg.get();
        const [spellCheckEnabled, spellCheckLanguages] = await Promise.all([
            plat?.getSpellCheckEnabled(),
            plat?.getSpellCheckLanguages(),
        ]);

        if (spellCheckLanguages) {
            this.setState({
                spellCheckEnabled,
                spellCheckLanguages,
            });
        }
    }

    public componentWillUnmount(): void {
        dis.unregister(this.dispatcherRef);
    }

    private onAction = (payload: ActionPayload): void => {
        if (payload.action === "id_server_changed") {
            this.setState({ haveIdServer: Boolean(MatrixClientPeg.get().getIdentityServerUrl()) });
            this.getThreepidState();
        }
    };

    private onEmailsChange = (emails: IThreepid[]): void => {
        this.setState({ emails });
    };

    private onMsisdnsChange = (msisdns: IThreepid[]): void => {
        this.setState({ msisdns });
    };

    private async getCapabilities(): Promise<void> {
        const cli = MatrixClientPeg.get();

        const serverSupportsSeparateAddAndBind = await cli.doesServerSupportSeparateAddAndBind();

        const capabilities = await cli.getCapabilities(); // this is cached
        const changePasswordCap = capabilities["m.change_password"];

        // You can change your password so long as the capability isn't explicitly disabled. The implicit
        // behaviour is you can change your password when the capability is missing or has not-false as
        // the enabled flag value.
        const canChangePassword = !changePasswordCap || changePasswordCap["enabled"] !== false;

        const delegatedAuthConfig = M_AUTHENTICATION.findIn<IDelegatedAuthConfig | undefined>(cli.getClientWellKnown());
        const externalAccountManagementUrl = delegatedAuthConfig?.account;

        this.setState({ serverSupportsSeparateAddAndBind, canChangePassword, externalAccountManagementUrl });
    }

    private async getThreepidState(): Promise<void> {
        const cli = MatrixClientPeg.get();

        // Check to see if terms need accepting
        this.checkTerms();

        // Need to get 3PIDs generally for Account section and possibly also for
        // Discovery (assuming we have an IS and terms are agreed).
        let threepids: IThreepid[] = [];
        try {
            threepids = await getThreepidsWithBindStatus(cli);
        } catch (e) {
            const idServerUrl = MatrixClientPeg.get().getIdentityServerUrl();
            logger.warn(
                `Unable to reach identity server at ${idServerUrl} to check ` + `for 3PIDs bindings in Settings`,
            );
            logger.warn(e);
        }
        this.setState({
            emails: threepids.filter((a) => a.medium === ThreepidMedium.Email),
            msisdns: threepids.filter((a) => a.medium === ThreepidMedium.Phone),
            loading3pids: false,
        });
    }

    private async checkTerms(): Promise<void> {
        // By starting the terms flow we get the logic for checking which terms the user has signed
        // for free. So we might as well use that for our own purposes.
        const idServerUrl = MatrixClientPeg.get().getIdentityServerUrl();
        if (!this.state.haveIdServer || !idServerUrl) {
            this.setState({ idServerHasUnsignedTerms: false });
            return;
        }

        const authClient = new IdentityAuthClient();
        try {
            const idAccessToken = await authClient.getAccessToken({ check: false });
            await startTermsFlow(
                this.context,
                [new Service(SERVICE_TYPES.IS, idServerUrl, idAccessToken!)],
                (policiesAndServices, agreedUrls, extraClassNames) => {
                    return new Promise((resolve, reject) => {
                        this.setState({
                            idServerName: abbreviateUrl(idServerUrl),
                            requiredPolicyInfo: {
                                hasTerms: true,
                                policiesAndServices,
                                agreedUrls,
                                resolve,
                            },
                        });
                    });
                },
            );
            // User accepted all terms
            this.setState({
                requiredPolicyInfo: {
                    ...this.state.requiredPolicyInfo, // set first so we can override
                    hasTerms: false,
                },
            });
        } catch (e) {
            logger.warn(`Unable to reach identity server at ${idServerUrl} to check ` + `for terms in Settings`);
            logger.warn(e);
        }
    }

    private onLanguageChange = (newLanguage: string): void => {
        if (this.state.language === newLanguage) return;

        SettingsStore.setValue("language", null, SettingLevel.DEVICE, newLanguage);
        this.setState({ language: newLanguage });
        const platform = PlatformPeg.get();
        if (platform) {
            platform.setLanguage([newLanguage]);
            platform.reload();
        }
    };

    private onSpellCheckLanguagesChange = (languages: string[]): void => {
        this.setState({ spellCheckLanguages: languages });
        PlatformPeg.get()?.setSpellCheckLanguages(languages);
    };

    private onSpellCheckEnabledChange = (spellCheckEnabled: boolean): void => {
        this.setState({ spellCheckEnabled });
        PlatformPeg.get()?.setSpellCheckEnabled(spellCheckEnabled);
    };

    private onPasswordChangeError = (err: Error): void => {
        logger.error("Failed to change password: " + err);

        let underlyingError = err;
        if (err instanceof UserFriendlyError && err.cause instanceof Error) {
            underlyingError = err.cause;
        }

        const errorMessage = extractErrorMessageFromError(
            err,
            _t("Unknown password change error (%(stringifiedError)s)", {
                stringifiedError: String(err),
            }),
        );

        let errorMessageToDisplay = errorMessage;
        if (underlyingError instanceof HTTPError && underlyingError.httpStatus === 403) {
            errorMessageToDisplay = _t("Failed to change password. Is your password correct?");
        } else if (underlyingError instanceof HTTPError) {
            errorMessageToDisplay = _t("%(errorMessage)s (HTTP status %(httpStatus)s)", {
                errorMessage,
                httpStatus: underlyingError.httpStatus,
            });
        }

        // TODO: Figure out a design that doesn't involve replacing the current dialog
        Modal.createDialog(ErrorDialog, {
            title: _t("Error changing password"),
            description: errorMessageToDisplay,
        });
    };

    private onPasswordChanged = ({ didLogoutOutOtherDevices }: { didLogoutOutOtherDevices: boolean }): void => {
        let description = _t("Your password was successfully changed.");
        if (didLogoutOutOtherDevices) {
            description +=
                " " + _t("You will not receive push notifications on other devices until you sign back in to them.");
        }
        // TODO: Figure out a design that doesn't involve replacing the current dialog
        Modal.createDialog(ErrorDialog, {
            title: _t("Success"),
            description,
        });
    };

    private onDeactivateClicked = (): void => {
        Modal.createDialog(DeactivateAccountDialog, {
            onFinished: (success) => {
                if (success) this.props.closeSettingsFn();
            },
        });
    };

    private renderAccountSection(): JSX.Element {
        let threepidSection: ReactNode = null;

        // For older homeservers without separate 3PID add and bind methods (MSC2290),
        // we use a combo add with bind option API which requires an identity server to
        // validate 3PID ownership even if we're just adding to the homeserver only.
        // For newer homeservers with separate 3PID add and bind methods (MSC2290),
        // there is no such concern, so we can always show the HS account 3PIDs.
        if (
            SettingsStore.getValue(UIFeature.ThirdPartyID) &&
            (this.state.haveIdServer || this.state.serverSupportsSeparateAddAndBind === true)
        ) {
            const emails = this.state.loading3pids ? (
                <InlineSpinner />
            ) : (
                <AccountEmailAddresses emails={this.state.emails} onEmailsChange={this.onEmailsChange} />
            );
            const msisdns = this.state.loading3pids ? (
                <InlineSpinner />
            ) : (
                <AccountPhoneNumbers msisdns={this.state.msisdns} onMsisdnsChange={this.onMsisdnsChange} />
            );
            threepidSection = (
                <>
                    <SettingsSubsection
                        heading={_t("Email addresses")}
                        stretchContent
                        data-testid="mx_AccountEmailAddresses"
                    >
                        {emails}
                    </SettingsSubsection>

                    <SettingsSubsection
                        heading={_t("Phone numbers")}
                        stretchContent
                        data-testid="mx_AccountPhoneNumbers"
                    >
                        {msisdns}
                    </SettingsSubsection>
                </>
            );
        } else if (this.state.serverSupportsSeparateAddAndBind === null) {
            threepidSection = <Spinner />;
        }

        let passwordChangeSection: ReactNode = null;
        if (this.state.canChangePassword) {
            passwordChangeSection = (
                <>
                    <SettingsSubsectionText>{_t("Set a new account password…")}</SettingsSubsectionText>
                    <ChangePassword
                        className="mx_GeneralUserSettingsTab_section--account_changePassword"
                        rowClassName=""
                        buttonKind="primary"
                        onError={this.onPasswordChangeError}
                        onFinished={this.onPasswordChanged}
                    />
                </>
            );
        }

        let externalAccountManagement: JSX.Element | undefined;
        if (this.state.externalAccountManagementUrl) {
            const { hostname } = new URL(this.state.externalAccountManagementUrl);

            externalAccountManagement = (
                <>
                    <SettingsSubsectionText data-testid="external-account-management-outer">
                        {_t(
                            "Your account details are managed separately at <code>%(hostname)s</code>.",
                            { hostname },
                            { code: (sub) => <code>{sub}</code> },
                        )}
                    </SettingsSubsectionText>
                    <AccessibleButton
                        onClick={null}
                        element="a"
                        kind="primary"
                        target="_blank"
                        rel="noreferrer noopener"
                        href={this.state.externalAccountManagementUrl}
                        data-testid="external-account-management-link"
                    >
                        {_t("Manage account")}
                    </AccessibleButton>
                </>
            );
        }
        return (
            <>
                <SettingsSubsection heading={_t("Account")} stretchContent data-testid="accountSection">
                    {externalAccountManagement}
                    {passwordChangeSection}
                </SettingsSubsection>
                {threepidSection}
            </>
        );
    }

    private renderLanguageSection(): JSX.Element {
        // TODO: Convert to new-styled Field
        return (
            <SettingsSubsection heading={_t("Language and region")} stretchContent>
                <LanguageDropdown
                    className="mx_GeneralUserSettingsTab_section_languageInput"
                    onOptionChange={this.onLanguageChange}
                    value={this.state.language}
                />
            </SettingsSubsection>
        );
    }

    private renderSpellCheckSection(): JSX.Element {
        const heading = (
            <SettingsSubsectionHeading heading={_t("Spell check")}>
                <ToggleSwitch checked={!!this.state.spellCheckEnabled} onChange={this.onSpellCheckEnabledChange} />
            </SettingsSubsectionHeading>
        );
        return (
            <SettingsSubsection heading={heading} stretchContent>
                {this.state.spellCheckEnabled && !IS_MAC && (
                    <SpellCheckSettings
                        languages={this.state.spellCheckLanguages}
                        onLanguagesChange={this.onSpellCheckLanguagesChange}
                    />
                )}
            </SettingsSubsection>
        );
    }

    private renderDiscoverySection(): JSX.Element {
        if (this.state.requiredPolicyInfo.hasTerms) {
            const intro = (
                <SettingsSubsectionText>
                    {_t(
                        "Agree to the identity server (%(serverName)s) Terms of Service to " +
                            "allow yourself to be discoverable by email address or phone number.",
                        { serverName: this.state.idServerName },
                    )}
                </SettingsSubsectionText>
            );
            return (
                <>
                    <InlineTermsAgreement
                        policiesAndServicePairs={this.state.requiredPolicyInfo.policiesAndServices}
                        agreedUrls={this.state.requiredPolicyInfo.agreedUrls}
                        onFinished={this.state.requiredPolicyInfo.resolve}
                        introElement={intro}
                    />
                    {/* has its own heading as it includes the current identity server */}
                    <SetIdServer missingTerms={true} />
                </>
            );
        }

        const threepidSection = this.state.haveIdServer ? (
            <>
                <DiscoveryEmailAddresses emails={this.state.emails} isLoading={this.state.loading3pids} />
                <DiscoveryPhoneNumbers msisdns={this.state.msisdns} isLoading={this.state.loading3pids} />
            </>
        ) : null;

        return (
            <>
                {threepidSection}
                {/* has its own heading as it includes the current identity server */}
                <SetIdServer missingTerms={false} />
            </>
        );
    }

    private renderManagementSection(): JSX.Element {
        // TODO: Improve warning text for account deactivation
        return (
            <SettingsSection heading={_t("Deactivate account")}>
                <SettingsSubsection
                    heading={_t("Account management")}
                    data-testid="account-management-section"
                    description={_t("Deactivating your account is a permanent action — be careful!")}
                >
                    <AccessibleButton onClick={this.onDeactivateClicked} kind="danger">
                        {_t("Deactivate Account")}
                    </AccessibleButton>
                </SettingsSubsection>
            </SettingsSection>
        );
    }

    private renderIntegrationManagerSection(): ReactNode {
        if (!SettingsStore.getValue(UIFeature.Widgets)) return null;

        return <SetIntegrationManager />;
    }

    public render(): React.ReactNode {
        const plaf = PlatformPeg.get();
        const supportsMultiLanguageSpellCheck = plaf?.supportsSpellCheckSettings();

        let accountManagementSection: JSX.Element | undefined;
        if (SettingsStore.getValue(UIFeature.Deactivate)) {
            accountManagementSection = this.renderManagementSection();
        }

        let discoverySection;
        if (SettingsStore.getValue(UIFeature.IdentityServer)) {
            const discoWarning = this.state.requiredPolicyInfo.hasTerms ? (
                <WarningIcon
                    className="mx_GeneralUserSettingsTab_warningIcon"
                    width="18"
                    height="18"
                    // override icon default values
                    aria-hidden={false}
                    aria-label={_t("Warning")}
                />
            ) : null;
            const heading = (
                <Heading size="h2">
                    {discoWarning}
                    {_t("Discovery")}
                </Heading>
            );
            discoverySection = (
                <SettingsSection heading={heading} data-testid="discoverySection">
                    {this.renderDiscoverySection()}
                </SettingsSection>
            );
        }

        return (
            <SettingsTab data-testid="mx_GeneralUserSettingsTab">
<<<<<<< HEAD
                <div className="mx_SettingsTab_heading" data-testid="general">
                    {_t("General")}
                </div>
                {this.renderProfileSection()}
                {this.renderAccountSection()}
                {this.renderLanguageSection()}
                {supportsMultiLanguageSpellCheck ? this.renderSpellCheckSection() : null}
=======
                <SettingsSection heading={_t("General")}>
                    <ProfileSettings />
                    {this.renderAccountSection()}
                    {this.renderLanguageSection()}
                    {supportsMultiLanguageSpellCheck ? this.renderSpellCheckSection() : null}
                </SettingsSection>
>>>>>>> 610ee532
                {discoverySection}
                {this.renderIntegrationManagerSection()}
                {accountManagementSection}
            </SettingsTab>
        );
    }
}<|MERGE_RESOLUTION|>--- conflicted
+++ resolved
@@ -57,15 +57,11 @@
 import { IS_MAC } from "../../../../../Keyboard";
 import SettingsTab from "../SettingsTab";
 import { SettingsSection } from "../../shared/SettingsSection";
-<<<<<<< HEAD
-import SettingsSubsection from "../../shared/SettingsSubsection";
-=======
 import SettingsSubsection, { SettingsSubsectionText } from "../../shared/SettingsSubsection";
 import { SettingsSubsectionHeading } from "../../shared/SettingsSubsectionHeading";
 import Heading from "../../../typography/Heading";
 import InlineSpinner from "../../../elements/InlineSpinner";
 import MatrixClientContext from "../../../../../contexts/MatrixClientContext";
->>>>>>> 610ee532
 
 interface IProps {
     closeSettingsFn: () => void;
@@ -559,22 +555,12 @@
 
         return (
             <SettingsTab data-testid="mx_GeneralUserSettingsTab">
-<<<<<<< HEAD
-                <div className="mx_SettingsTab_heading" data-testid="general">
-                    {_t("General")}
-                </div>
-                {this.renderProfileSection()}
-                {this.renderAccountSection()}
-                {this.renderLanguageSection()}
-                {supportsMultiLanguageSpellCheck ? this.renderSpellCheckSection() : null}
-=======
                 <SettingsSection heading={_t("General")}>
                     <ProfileSettings />
                     {this.renderAccountSection()}
                     {this.renderLanguageSection()}
                     {supportsMultiLanguageSpellCheck ? this.renderSpellCheckSection() : null}
                 </SettingsSection>
->>>>>>> 610ee532
                 {discoverySection}
                 {this.renderIntegrationManagerSection()}
                 {accountManagementSection}
