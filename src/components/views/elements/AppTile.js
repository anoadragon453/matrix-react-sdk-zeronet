/*
Copyright 2017 Vector Creations Ltd
Copyright 2018 New Vector Ltd
Copyright 2019 Michael Telatynski <7t3chguy@gmail.com>
Copyright 2020 The Matrix.org Foundation C.I.C.

Licensed under the Apache License, Version 2.0 (the "License");
you may not use this file except in compliance with the License.
You may obtain a copy of the License at

    http://www.apache.org/licenses/LICENSE-2.0

Unless required by applicable law or agreed to in writing, software
distributed under the License is distributed on an "AS IS" BASIS,
WITHOUT WARRANTIES OR CONDITIONS OF ANY KIND, either express or implied.
See the License for the specific language governing permissions and
limitations under the License.
*/

import url from 'url';
import React, {createRef} from 'react';
import PropTypes from 'prop-types';
import {MatrixClientPeg} from '../../../MatrixClientPeg';
import AccessibleButton from './AccessibleButton';
import Modal from '../../../Modal';
import { _t } from '../../../languageHandler';
import * as sdk from '../../../index';
import AppPermission from './AppPermission';
import AppWarning from './AppWarning';
import Spinner from './Spinner';
import WidgetUtils from '../../../utils/WidgetUtils';
import dis from '../../../dispatcher/dispatcher';
import ActiveWidgetStore from '../../../stores/ActiveWidgetStore';
import classNames from 'classnames';
import SettingsStore from "../../../settings/SettingsStore";
import {aboveLeftOf, ContextMenu, ContextMenuButton} from "../../structures/ContextMenu";
import PersistedElement from "./PersistedElement";
import {WidgetType} from "../../../widgets/WidgetType";
import {SettingLevel} from "../../../settings/SettingLevel";
import WidgetStore from "../../../stores/WidgetStore";
import {Action} from "../../../dispatcher/actions";
import {StopGapWidget} from "../../../stores/widgets/StopGapWidget";
import {ElementWidgetActions} from "../../../stores/widgets/ElementWidgetActions";
import {MatrixCapabilities} from "matrix-widget-api";

export default class AppTile extends React.Component {
    constructor(props) {
        super(props);

        // The key used for PersistedElement
        this._persistKey = 'widget_' + this.props.app.id;
        this._sgWidget = new StopGapWidget(this.props);
        this._sgWidget.on("preparing", this._onWidgetPrepared);
        this._sgWidget.on("ready", this._onWidgetReady);
        this.iframe = null; // ref to the iframe (callback style)

        this.state = this._getNewState(props);

        this._onAction = this._onAction.bind(this);
        this._onEditClick = this._onEditClick.bind(this);
        this._onDeleteClick = this._onDeleteClick.bind(this);
        this._onRevokeClicked = this._onRevokeClicked.bind(this);
        this._onSnapshotClick = this._onSnapshotClick.bind(this);
        this.onClickMenuBar = this.onClickMenuBar.bind(this);
        this._onMinimiseClick = this._onMinimiseClick.bind(this);
        this._grantWidgetPermission = this._grantWidgetPermission.bind(this);
        this._revokeWidgetPermission = this._revokeWidgetPermission.bind(this);
        this._onPopoutWidgetClick = this._onPopoutWidgetClick.bind(this);
        this._onReloadWidgetClick = this._onReloadWidgetClick.bind(this);

        this._contextMenuButton = createRef();
        this._menu_bar = createRef();
    }

    /**
     * Set initial component state when the App wUrl (widget URL) is being updated.
     * Component props *must* be passed (rather than relying on this.props).
     * @param  {Object} newProps The new properties of the component
     * @return {Object} Updated component state to be set with setState
     */
    _getNewState(newProps) {
        // This is a function to make the impact of calling SettingsStore slightly less
        const hasPermissionToLoad = () => {
            if (this._usingLocalWidget()) return true;

            if (!newProps.room) return true; // user widgets always have permissions
            const currentlyAllowedWidgets = SettingsStore.getValue("allowedWidgets", newProps.room.roomId);
            return !!currentlyAllowedWidgets[newProps.app.eventId];
        };

        return {
            initialising: true, // True while we are mangling the widget URL
            // True while the iframe content is loading
            loading: this.props.waitForIframeLoad && !PersistedElement.isMounted(this._persistKey),
            // Assume that widget has permission to load if we are the user who
            // added it to the room, or if explicitly granted by the user
            hasPermissionToLoad: newProps.userId === newProps.creatorUserId || hasPermissionToLoad(),
            error: null,
            deleting: false,
            widgetPageTitle: newProps.widgetPageTitle,
            menuDisplayed: false,
        };
    }

    isMixedContent() {
        const parentContentProtocol = window.location.protocol;
        const u = url.parse(this.props.app.url);
        const childContentProtocol = u.protocol;
        if (parentContentProtocol === 'https:' && childContentProtocol !== 'https:') {
            console.warn("Refusing to load mixed-content app:",
            parentContentProtocol, childContentProtocol, window.location, this.props.app.url);
            return true;
        }
        return false;
    }

    componentDidMount() {
        // Only fetch IM token on mount if we're showing and have permission to load
        if (this.props.show && this.state.hasPermissionToLoad) {
            this._startWidget();
        }

        // Widget action listeners
        this.dispatcherRef = dis.register(this._onAction);
    }

    componentWillUnmount() {
        // Widget action listeners
        if (this.dispatcherRef) dis.unregister(this.dispatcherRef);

        // if it's not remaining on screen, get rid of the PersistedElement container
        if (!ActiveWidgetStore.getWidgetPersistence(this.props.app.id)) {
            ActiveWidgetStore.destroyPersistentWidget(this.props.app.id);
            PersistedElement.destroyElement(this._persistKey);
        }

        if (this._sgWidget) {
            this._sgWidget.stop();
        }
    }

    _resetWidget(newProps) {
        if (this._sgWidget) {
            this._sgWidget.stop();
        }
        this._sgWidget = new StopGapWidget(newProps);
        this._sgWidget.on("preparing", this._onWidgetPrepared);
        this._sgWidget.on("ready", this._onWidgetReady);
        this._startWidget();
    }

    _startWidget() {
        this._sgWidget.prepare().then(() => {
            this.setState({initialising: false});
        });
    }

    _iframeRefChange = (ref) => {
        this.iframe = ref;
        if (ref) {
            this._sgWidget.start(ref);
        } else {
            this._resetWidget(this.props);
        }
    };

    // TODO: [REACT-WARNING] Replace with appropriate lifecycle event
    UNSAFE_componentWillReceiveProps(nextProps) { // eslint-disable-line camelcase
        if (nextProps.app.url !== this.props.app.url) {
            this._getNewState(nextProps);
            if (this.props.show && this.state.hasPermissionToLoad) {
                this._resetWidget(nextProps);
            }
        }

        if (nextProps.show && !this.props.show) {
            // We assume that persisted widgets are loaded and don't need a spinner.
            if (this.props.waitForIframeLoad && !PersistedElement.isMounted(this._persistKey)) {
                this.setState({
                    loading: true,
                });
            }
            // Start the widget now that we're showing if we already have permission to load
            if (this.state.hasPermissionToLoad) {
                this._startWidget();
            }
        }

        if (nextProps.widgetPageTitle !== this.props.widgetPageTitle) {
            this.setState({
                widgetPageTitle: nextProps.widgetPageTitle,
            });
        }
    }

    _canUserModify() {
        // User widgets should always be modifiable by their creator
        if (this.props.userWidget && MatrixClientPeg.get().credentials.userId === this.props.creatorUserId) {
            return true;
        }
        // Check if the current user can modify widgets in the current room
        return WidgetUtils.canUserModifyWidgets(this.props.room.roomId);
    }

    _onEditClick() {
        console.log("Edit widget ID ", this.props.app.id);
        if (this.props.onEditClick) {
            this.props.onEditClick();
        } else {
            WidgetUtils.editWidget(this.props.room, this.props.app);
        }
    }

    _onSnapshotClick() {
        this._sgWidget.widgetApi.takeScreenshot().then(data => {
            dis.dispatch({
                action: 'picture_snapshot',
                file: data.screenshot,
            });
        }).catch(err => {
            console.error("Failed to take screenshot: ", err);
        });
    }

    /**
     * Ends all widget interaction, such as cancelling calls and disabling webcams.
     * @private
     * @returns {Promise<*>} Resolves when the widget is terminated, or timeout passed.
     */
    async _endWidgetActions() { // widget migration dev note: async to maintain signature
        // HACK: This is a really dirty way to ensure that Jitsi cleans up
        // its hold on the webcam. Without this, the widget holds a media
        // stream open, even after death. See https://github.com/vector-im/element-web/issues/7351
        if (this.iframe) {
            // In practice we could just do `+= ''` to trick the browser
            // into thinking the URL changed, however I can foresee this
            // being optimized out by a browser. Instead, we'll just point
            // the iframe at a page that is reasonably safe to use in the
            // event the iframe doesn't wink away.
            // This is relative to where the Element instance is located.
            this.iframe.src = 'about:blank';
        }

        if (WidgetType.JITSI.matches(this.props.app.type)) {
            dis.dispatch({action: 'hangup_conference'});
        }

        // Delete the widget from the persisted store for good measure.
        PersistedElement.destroyElement(this._persistKey);

        this._sgWidget.stop({forceDestroy: true});
    }

    /* If user has permission to modify widgets, delete the widget,
     * otherwise revoke access for the widget to load in the user's browser
    */
    _onDeleteClick() {
        if (this.props.onDeleteClick) {
            this.props.onDeleteClick();
        } else if (this._canUserModify()) {
            // Show delete confirmation dialog
            const QuestionDialog = sdk.getComponent("dialogs.QuestionDialog");
            Modal.createTrackedDialog('Delete Widget', '', QuestionDialog, {
                title: _t("Delete Widget"),
                description: _t(
                    "Deleting a widget removes it for all users in this room." +
                    " Are you sure you want to delete this widget?"),
                button: _t("Delete widget"),
                onFinished: (confirmed) => {
                    if (!confirmed) {
                        return;
                    }
                    this.setState({deleting: true});

                    this._endWidgetActions().then(() => {
                        return WidgetUtils.setRoomWidget(
                            this.props.room.roomId,
                            this.props.app.id,
                        );
                    }).catch((e) => {
                        console.error('Failed to delete widget', e);
                        const ErrorDialog = sdk.getComponent("dialogs.ErrorDialog");

                        Modal.createTrackedDialog('Failed to remove widget', '', ErrorDialog, {
                            title: _t('Failed to remove widget'),
                            description: _t('An error ocurred whilst trying to remove the widget from the room'),
                        });
                    }).finally(() => {
                        this.setState({deleting: false});
                    });
                },
            });
        }
    }

    _onUnpinClicked = () => {
        WidgetStore.instance.unpinWidget(this.props.app.id);
    }

    _onRevokeClicked() {
        console.info("Revoke widget permissions - %s", this.props.app.id);
        this._revokeWidgetPermission();
    }

<<<<<<< HEAD
    /**
     * Called when widget iframe has finished loading
     */
    _onLoaded() {
        // Destroy the old widget messaging before starting it back up again. Some widgets
        // have startup routines that run when they are loaded, so we just need to reinitialize
        // the messaging for them.
        ActiveWidgetStore.delWidgetMessaging(this.props.app.id);
        this._setupWidgetMessaging();

        if (this.props.room) {
            ActiveWidgetStore.setRoomId(this.props.app.id, this.props.room.roomId);
        }
=======
    _onWidgetPrepared = () => {
>>>>>>> 59871263
        this.setState({loading: false});
    };

    _onWidgetReady = () => {
        if (WidgetType.JITSI.matches(this.props.app.type)) {
            this._sgWidget.widgetApi.transport.send(ElementWidgetActions.ClientReady, {});
        }
    };

    _onAction(payload) {
        if (payload.widgetId === this.props.app.id) {
            switch (payload.action) {
                case 'm.sticker':
                    if (this._sgWidget.widgetApi.hasCapability(MatrixCapabilities.StickerSending)) {
                        dis.dispatch({action: 'post_sticker_message', data: payload.data});
                    } else {
                        console.warn('Ignoring sticker message. Invalid capability');
                    }
                    break;

                case Action.AppTileDelete:
                    this._onDeleteClick();
                    break;

                case Action.AppTileRevoke:
                    this._onRevokeClicked();
                    break;
            }
        }
    }

    _grantWidgetPermission() {
        const roomId = this.props.room.roomId;
        console.info("Granting permission for widget to load: " + this.props.app.eventId);
        const current = SettingsStore.getValue("allowedWidgets", roomId);
        current[this.props.app.eventId] = true;
        SettingsStore.setValue("allowedWidgets", roomId, SettingLevel.ROOM_ACCOUNT, current).then(() => {
            this.setState({hasPermissionToLoad: true});

            // Fetch a token for the integration manager, now that we're allowed to
            this._startWidget();
        }).catch(err => {
            console.error(err);
            // We don't really need to do anything about this - the user will just hit the button again.
        });
    }

    _revokeWidgetPermission() {
        const roomId = this.props.room.roomId;
        console.info("Revoking permission for widget to load: " + this.props.app.eventId);
        const current = SettingsStore.getValue("allowedWidgets", roomId);
        current[this.props.app.eventId] = false;
        SettingsStore.setValue("allowedWidgets", roomId, SettingLevel.ROOM_ACCOUNT, current).then(() => {
            this.setState({hasPermissionToLoad: false});

            // Force the widget to be non-persistent (able to be deleted/forgotten)
            ActiveWidgetStore.destroyPersistentWidget(this.props.app.id);
            const PersistedElement = sdk.getComponent("elements.PersistedElement");
            PersistedElement.destroyElement(this._persistKey);
            this._sgWidget.stop();
        }).catch(err => {
            console.error(err);
            // We don't really need to do anything about this - the user will just hit the button again.
        });
    }

    formatAppTileName() {
        let appTileName = "No name";
        if (this.props.app.name && this.props.app.name.trim()) {
            appTileName = this.props.app.name.trim();
        }
        return appTileName;
    }

    onClickMenuBar(ev) {
        ev.preventDefault();

        // Ignore clicks on menu bar children
        if (ev.target !== this._menu_bar.current) {
            return;
        }

        // Toggle the view state of the apps drawer
        if (this.props.userWidget) {
            this._onMinimiseClick();
        } else {
            if (this.props.show) {
                // if we were being shown, end the widget as we're about to be minimized.
                this._endWidgetActions();
            } else {
                // restart the widget actions
                this._resetWidget(this.props);
            }
            dis.dispatch({
                action: 'appsDrawer',
                show: !this.props.show,
            });
        }
    }

    /**
<<<<<<< HEAD
     * Replace the widget template variables in a url with their values
     *
     * @param {string} u The URL with template variables
     * @param {string} widgetType The widget's type
     *
     * @returns {string} url with temlate variables replaced
     */
    _templatedUrl(u, widgetType: string) {
        const targetData = {};
        if (WidgetType.JITSI.matches(widgetType)) {
            targetData['domain'] = 'jitsi.riot.im'; // v1 jitsi widgets have this hardcoded
        }
        const myUserId = MatrixClientPeg.get().credentials.userId;
        const myUser = MatrixClientPeg.get().getUser(myUserId);
        const vars = Object.assign(targetData, this.props.app.data, {
            'matrix_user_id': myUserId,
            'matrix_room_id': this.props.room ? this.props.room.roomId : null,
            'matrix_display_name': myUser ? myUser.displayName : myUserId,
            'matrix_avatar_url': myUser ? MatrixClientPeg.get().mxcUrlToHttp(myUser.avatarUrl) : '',

            // TODO: Namespace themes through some standard
            'theme': SettingsStore.getValue("theme"),
        });

        if (vars.conferenceId === undefined) {
            // we'll need to parse the conference ID out of the URL for v1 Jitsi widgets
            const parsedUrl = new URL(this.props.app.url);
            vars.conferenceId = parsedUrl.searchParams.get("confId");
        }

        return uriFromTemplate(u, vars);
    }

    /**
=======
>>>>>>> 59871263
     * Whether we're using a local version of the widget rather than loading the
     * actual widget URL
     * @returns {bool} true If using a local version of the widget
     */
    _usingLocalWidget() {
        return WidgetType.JITSI.matches(this.props.app.type);
    }

    _getTileTitle() {
        const name = this.formatAppTileName();
        const titleSpacer = <span>&nbsp;-&nbsp;</span>;
        let title = '';
        if (this.state.widgetPageTitle && this.state.widgetPageTitle !== this.formatAppTileName()) {
            title = this.state.widgetPageTitle;
        }

        return (
            <span>
                <b>{ name }</b>
                <span>{ title ? titleSpacer : '' }{ title }</span>
            </span>
        );
    }

    _onMinimiseClick(e) {
        if (this.props.onMinimiseClick) {
            this.props.onMinimiseClick();
        }
    }

    _onPopoutWidgetClick() {
        // Ensure Jitsi conferences are closed on pop-out, to not confuse the user to join them
        // twice from the same computer, which Jitsi can have problems with (audio echo/gain-loop).
        if (WidgetType.JITSI.matches(this.props.app.type) && this.props.show) {
            this._endWidgetActions().then(() => {
                if (this.iframe) {
                    // Reload iframe
                    this.iframe.src = this._sgWidget.embedUrl;
                    this.setState({});
                }
            });
        }
        // Using Object.assign workaround as the following opens in a new window instead of a new tab.
        // window.open(this._getPopoutUrl(), '_blank', 'noopener=yes');
        Object.assign(document.createElement('a'),
            { target: '_blank', href: this._sgWidget.popoutUrl, rel: 'noreferrer noopener'}).click();
    }

    _onReloadWidgetClick() {
        // Reload iframe in this way to avoid cross-origin restrictions
        // eslint-disable-next-line no-self-assign
        this.iframe.src = this.iframe.src;
    }

    _onContextMenuClick = () => {
        this.setState({ menuDisplayed: true });
    };

    _closeContextMenu = () => {
        this.setState({ menuDisplayed: false });
    };

    render() {
        let appTileBody;

        // Don't render widget if it is in the process of being deleted
        if (this.state.deleting) {
            return <div />;
        }

        // Note that there is advice saying allow-scripts shouldn't be used with allow-same-origin
        // because that would allow the iframe to programmatically remove the sandbox attribute, but
        // this would only be for content hosted on the same origin as the element client: anything
        // hosted on the same origin as the client will get the same access as if you clicked
        // a link to it.
        const sandboxFlags = "allow-forms allow-popups allow-popups-to-escape-sandbox "+
            "allow-same-origin allow-scripts allow-presentation";

        // Additional iframe feature pemissions
        // (see - https://sites.google.com/a/chromium.org/dev/Home/chromium-security/deprecating-permissions-in-cross-origin-iframes and https://wicg.github.io/feature-policy/)
        const iframeFeatures = "microphone; camera; encrypted-media; autoplay; display-capture;";

        const appTileBodyClass = 'mx_AppTileBody' + (this.props.miniMode ? '_mini  ' : ' ');

        if (this.props.show) {
            const loadingElement = (
                <div className="mx_AppLoading_spinner_fadeIn">
                    <Spinner message={_t("Loading...")} />
                </div>
            );
            if (!this.state.hasPermissionToLoad) {
                // only possible for room widgets, can assert this.props.room here
                const isEncrypted = MatrixClientPeg.get().isRoomEncrypted(this.props.room.roomId);
                appTileBody = (
                    <div className={appTileBodyClass}>
                        <AppPermission
                            roomId={this.props.room.roomId}
                            creatorUserId={this.props.creatorUserId}
                            url={this._sgWidget.embedUrl}
                            isRoomEncrypted={isEncrypted}
                            onPermissionGranted={this._grantWidgetPermission}
                        />
                    </div>
                );
            } else if (this.state.initialising) {
                appTileBody = (
                    <div className={appTileBodyClass + (this.state.loading ? 'mx_AppLoading' : '')}>
                        { loadingElement }
                    </div>
                );
            } else {
                if (this.isMixedContent()) {
                    appTileBody = (
                        <div className={appTileBodyClass}>
                            <AppWarning errorMsg="Error - Mixed content" />
                        </div>
                    );
                } else {
                    appTileBody = (
                        <div className={appTileBodyClass + (this.state.loading ? 'mx_AppLoading' : '')}>
                            { this.state.loading && loadingElement }
                            <iframe
                                allow={iframeFeatures}
                                ref={this._iframeRefChange}
                                src={this._sgWidget.embedUrl}
                                allowFullScreen={true}
                                sandbox={sandboxFlags}
                            />
                        </div>
                    );
                    // if the widget would be allowed to remain on screen, we must put it in
                    // a PersistedElement from the get-go, otherwise the iframe will be
                    // re-mounted later when we do.
                    if (this.props.whitelistCapabilities.includes('m.always_on_screen')) {
                        const PersistedElement = sdk.getComponent("elements.PersistedElement");
                        // Also wrap the PersistedElement in a div to fix the height, otherwise
                        // AppTile's border is in the wrong place
                        appTileBody = <div className="mx_AppTile_persistedWrapper">
                            <PersistedElement persistKey={this._persistKey}>
                                {appTileBody}
                            </PersistedElement>
                        </div>;
                    }
                }
            }
        }

        const showMinimiseButton = this.props.showMinimise && this.props.show;
        const showMaximiseButton = this.props.showMinimise && !this.props.show;

        let appTileClasses;
        if (this.props.miniMode) {
            appTileClasses = {mx_AppTile_mini: true};
        } else if (this.props.fullWidth) {
            appTileClasses = {mx_AppTileFullWidth: true};
        } else {
            appTileClasses = {mx_AppTile: true};
        }
        appTileClasses.mx_AppTile_minimised = !this.props.show;
        appTileClasses = classNames(appTileClasses);

        const menuBarClasses = classNames({
            mx_AppTileMenuBar: true,
            mx_AppTileMenuBar_expanded: this.props.show,
        });

        let contextMenu;
        if (this.state.menuDisplayed) {
            const elementRect = this._contextMenuButton.current.getBoundingClientRect();

            const canUserModify = this._canUserModify();
            const showEditButton = Boolean(this._sgWidget.isManagedByManager && canUserModify);
            const showDeleteButton = (this.props.showDelete === undefined || this.props.showDelete) && canUserModify;
            const showPictureSnapshotButton = this.props.show && this._sgWidget.widgetApi &&
                this._sgWidget.widgetApi.hasCapability(MatrixCapabilities.Screenshots);

            const WidgetContextMenu = sdk.getComponent('views.context_menus.WidgetContextMenu');
            contextMenu = (
                <ContextMenu {...aboveLeftOf(elementRect, null)} onFinished={this._closeContextMenu}>
                    <WidgetContextMenu
                        onUnpinClicked={
                            ActiveWidgetStore.getWidgetPersistence(this.props.app.id) ? null : this._onUnpinClicked
                        }
                        onRevokeClicked={this._onRevokeClicked}
                        onEditClicked={showEditButton ? this._onEditClick : undefined}
                        onDeleteClicked={showDeleteButton ? this._onDeleteClick : undefined}
                        onSnapshotClicked={showPictureSnapshotButton ? this._onSnapshotClick : undefined}
                        onReloadClicked={this.props.showReload ? this._onReloadWidgetClick : undefined}
                        onFinished={this._closeContextMenu}
                    />
                </ContextMenu>
            );
        }

        return <React.Fragment>
            <div className={appTileClasses} id={this.props.app.id}>
                { this.props.showMenubar &&
                <div ref={this._menu_bar} className={menuBarClasses} onClick={this.onClickMenuBar}>
                    <span className="mx_AppTileMenuBarTitle" style={{pointerEvents: (this.props.handleMinimisePointerEvents ? 'all' : false)}}>
                        { /* Minimise widget */ }
                        { showMinimiseButton && <AccessibleButton
                            className="mx_AppTileMenuBar_iconButton mx_AppTileMenuBar_iconButton_minimise"
                            title={_t('Minimize widget')}
                            onClick={this._onMinimiseClick}
                        /> }
                        { /* Maximise widget */ }
                        { showMaximiseButton && <AccessibleButton
                            className="mx_AppTileMenuBar_iconButton mx_AppTileMenuBar_iconButton_maximise"
                            title={_t('Maximize widget')}
                            onClick={this._onMinimiseClick}
                        /> }
                        { /* Title */ }
                        { this.props.showTitle && this._getTileTitle() }
                    </span>
                    <span className="mx_AppTileMenuBarWidgets">
                        { /* Popout widget */ }
                        { this.props.showPopout && <AccessibleButton
                            className="mx_AppTileMenuBar_iconButton mx_AppTileMenuBar_iconButton_popout"
                            title={_t('Popout widget')}
                            onClick={this._onPopoutWidgetClick}
                        /> }
                        { /* Context menu */ }
                        { <ContextMenuButton
                            className="mx_AppTileMenuBar_iconButton mx_AppTileMenuBar_iconButton_menu"
                            label={_t('More options')}
                            isExpanded={this.state.menuDisplayed}
                            inputRef={this._contextMenuButton}
                            onClick={this._onContextMenuClick}
                        /> }
                    </span>
                </div> }
                { appTileBody }
            </div>

            { contextMenu }
        </React.Fragment>;
    }
}

AppTile.displayName = 'AppTile';

AppTile.propTypes = {
    app: PropTypes.object.isRequired,
    // If room is not specified then it is an account level widget
    // which bypasses permission prompts as it was added explicitly by that user
    room: PropTypes.object,
    // Specifying 'fullWidth' as true will render the app tile to fill the width of the app drawer continer.
    // This should be set to true when there is only one widget in the app drawer, otherwise it should be false.
    fullWidth: PropTypes.bool,
    // Optional. If set, renders a smaller view of the widget
    miniMode: PropTypes.bool,
    // UserId of the current user
    userId: PropTypes.string.isRequired,
    // UserId of the entity that added / modified the widget
    creatorUserId: PropTypes.string,
    waitForIframeLoad: PropTypes.bool,
    showMenubar: PropTypes.bool,
    // Should the AppTile render itself
    show: PropTypes.bool,
    // Optional onEditClickHandler (overrides default behaviour)
    onEditClick: PropTypes.func,
    // Optional onDeleteClickHandler (overrides default behaviour)
    onDeleteClick: PropTypes.func,
    // Optional onMinimiseClickHandler
    onMinimiseClick: PropTypes.func,
    // Optionally hide the tile title
    showTitle: PropTypes.bool,
    // Optionally hide the tile minimise icon
    showMinimise: PropTypes.bool,
    // Optionally handle minimise button pointer events (default false)
    handleMinimisePointerEvents: PropTypes.bool,
    // Optionally hide the delete icon
    showDelete: PropTypes.bool,
    // Optionally hide the popout widget icon
    showPopout: PropTypes.bool,
    // Optionally show the reload widget icon
    // This is not currently intended for use with production widgets. However
    // it can be useful when developing persistent widgets in order to avoid
    // having to reload all of Element to get new widget content.
    showReload: PropTypes.bool,
    // Widget capabilities to allow by default (without user confirmation)
    // NOTE -- Use with caution. This is intended to aid better integration / UX
    // basic widget capabilities, e.g. injecting sticker message events.
    whitelistCapabilities: PropTypes.array,
    // Is this an instance of a user widget
    userWidget: PropTypes.bool,
};

AppTile.defaultProps = {
    waitForIframeLoad: true,
    showMenubar: true,
    showTitle: true,
    showMinimise: true,
    showDelete: true,
    showPopout: true,
    showReload: false,
    handleMinimisePointerEvents: false,
    whitelistCapabilities: [],
    userWidget: false,
    miniMode: false,
};<|MERGE_RESOLUTION|>--- conflicted
+++ resolved
@@ -302,23 +302,7 @@
         this._revokeWidgetPermission();
     }
 
-<<<<<<< HEAD
-    /**
-     * Called when widget iframe has finished loading
-     */
-    _onLoaded() {
-        // Destroy the old widget messaging before starting it back up again. Some widgets
-        // have startup routines that run when they are loaded, so we just need to reinitialize
-        // the messaging for them.
-        ActiveWidgetStore.delWidgetMessaging(this.props.app.id);
-        this._setupWidgetMessaging();
-
-        if (this.props.room) {
-            ActiveWidgetStore.setRoomId(this.props.app.id, this.props.room.roomId);
-        }
-=======
     _onWidgetPrepared = () => {
->>>>>>> 59871263
         this.setState({loading: false});
     };
 
@@ -420,43 +404,6 @@
     }
 
     /**
-<<<<<<< HEAD
-     * Replace the widget template variables in a url with their values
-     *
-     * @param {string} u The URL with template variables
-     * @param {string} widgetType The widget's type
-     *
-     * @returns {string} url with temlate variables replaced
-     */
-    _templatedUrl(u, widgetType: string) {
-        const targetData = {};
-        if (WidgetType.JITSI.matches(widgetType)) {
-            targetData['domain'] = 'jitsi.riot.im'; // v1 jitsi widgets have this hardcoded
-        }
-        const myUserId = MatrixClientPeg.get().credentials.userId;
-        const myUser = MatrixClientPeg.get().getUser(myUserId);
-        const vars = Object.assign(targetData, this.props.app.data, {
-            'matrix_user_id': myUserId,
-            'matrix_room_id': this.props.room ? this.props.room.roomId : null,
-            'matrix_display_name': myUser ? myUser.displayName : myUserId,
-            'matrix_avatar_url': myUser ? MatrixClientPeg.get().mxcUrlToHttp(myUser.avatarUrl) : '',
-
-            // TODO: Namespace themes through some standard
-            'theme': SettingsStore.getValue("theme"),
-        });
-
-        if (vars.conferenceId === undefined) {
-            // we'll need to parse the conference ID out of the URL for v1 Jitsi widgets
-            const parsedUrl = new URL(this.props.app.url);
-            vars.conferenceId = parsedUrl.searchParams.get("confId");
-        }
-
-        return uriFromTemplate(u, vars);
-    }
-
-    /**
-=======
->>>>>>> 59871263
      * Whether we're using a local version of the widget rather than loading the
      * actual widget URL
      * @returns {bool} true If using a local version of the widget
