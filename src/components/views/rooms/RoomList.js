--- conflicted
+++ resolved
@@ -578,11 +578,7 @@
                 <RoomSubList list={ self.state.lists['m.favourite'] }
                              label={ _t('Favourites') }
                              tagName="m.favourite"
-<<<<<<< HEAD
                              emptyContent={this._getEmptyContent('m.favourite')}
-=======
-                             verb={ _t('to favourite') }
->>>>>>> e60885ea
                              editable={ true }
                              order="manual"
                              selectedRoom={ self.props.selectedRoom }
@@ -595,12 +591,8 @@
                 <RoomSubList list={ self.state.lists['im.vector.fake.direct'] }
                              label={ _t('People') }
                              tagName="im.vector.fake.direct"
-<<<<<<< HEAD
                              emptyContent={this._getEmptyContent('im.vector.fake.direct')}
                              headerItems={this._getHeaderItems('im.vector.fake.direct')}
-=======
-                             verb={ _t('to tag direct chat') }
->>>>>>> e60885ea
                              editable={ true }
                              order="recent"
                              selectedRoom={ self.props.selectedRoom }
@@ -614,12 +606,8 @@
                 <RoomSubList list={ self.state.lists['im.vector.fake.recent'] }
                              label={ _t('Rooms') }
                              editable={ true }
-<<<<<<< HEAD
                              emptyContent={this._getEmptyContent('im.vector.fake.recent')}
                              headerItems={this._getHeaderItems('im.vector.fake.recent')}
-=======
-                             verb={ _t('to restore') }
->>>>>>> e60885ea
                              order="recent"
                              selectedRoom={ self.props.selectedRoom }
                              incomingCall={ self.state.incomingCall }
@@ -634,11 +622,7 @@
                              key={ tagName }
                              label={ tagName }
                              tagName={ tagName }
-<<<<<<< HEAD
                              emptyContent={this._getEmptyContent(tagName)}
-=======
-                             verb={ _t('to tag as %(tagName)s', {tagName: tagName}) }
->>>>>>> e60885ea
                              editable={ true }
                              order="manual"
                              selectedRoom={ self.props.selectedRoom }
@@ -654,11 +638,7 @@
                 <RoomSubList list={ self.state.lists['m.lowpriority'] }
                              label={ _t('Low priority') }
                              tagName="m.lowpriority"
-<<<<<<< HEAD
                              emptyContent={this._getEmptyContent('m.lowpriority')}
-=======
-                             verb={ _t('to demote') }
->>>>>>> e60885ea
                              editable={ true }
                              order="recent"
                              selectedRoom={ self.props.selectedRoom }
