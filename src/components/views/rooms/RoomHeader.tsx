--- conflicted
+++ resolved
@@ -17,11 +17,9 @@
 
 import React from 'react';
 import classNames from 'classnames';
-import { throttle } from 'lodash';
-import { MatrixEvent, Room, RoomState } from 'matrix-js-sdk/src';
-
 import { _t } from '../../../languageHandler';
 import { MatrixClientPeg } from '../../../MatrixClientPeg';
+
 import SettingsStore from "../../../settings/SettingsStore";
 import RoomHeaderButtons from '../right_panel/RoomHeaderButtons';
 import E2EIcon from './E2EIcon';
@@ -30,13 +28,8 @@
 import RoomTopic from "../elements/RoomTopic";
 import RoomName from "../elements/RoomName";
 import { replaceableComponent } from "../../../utils/replaceableComponent";
-<<<<<<< HEAD
-import Modal from '../../../Modal';
-import InfoDialog from "../dialogs/InfoDialog";
-=======
 import { throttle } from 'lodash';
 import { MatrixEvent, Room, RoomState } from 'matrix-js-sdk/src';
->>>>>>> 2b52e17a
 import { E2EStatus } from '../../../utils/ShieldUtils';
 import { IOOBData } from '../../../stores/ThreepidInviteStore';
 import { SearchScope } from './SearchBar';
