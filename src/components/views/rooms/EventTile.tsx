/*
Copyright 2015-2021 The Matrix.org Foundation C.I.C.
Copyright 2019 Michael Telatynski <7t3chguy@gmail.com>

Licensed under the Apache License, Version 2.0 (the "License");
you may not use this file except in compliance with the License.
You may obtain a copy of the License at

    http://www.apache.org/licenses/LICENSE-2.0

Unless required by applicable law or agreed to in writing, software
distributed under the License is distributed on an "AS IS" BASIS,
WITHOUT WARRANTIES OR CONDITIONS OF ANY KIND, either express or implied.
See the License for the specific language governing permissions and
limitations under the License.
*/

import React, { createRef } from 'react';
import classNames from "classnames";
import { EventType } from "matrix-js-sdk/src/@types/event";
import { EventStatus, MatrixEvent } from "matrix-js-sdk/src/models/event";
import { Relations } from "matrix-js-sdk/src/models/relations";
import { RoomMember } from "matrix-js-sdk/src/models/room-member";

import ReplyThread from "../elements/ReplyThread";
import { _t } from '../../../languageHandler';
import { hasText } from "../../../TextForEvent";
import * as sdk from "../../../index";
import dis from '../../../dispatcher/dispatcher';
import SettingsStore from "../../../settings/SettingsStore";
import { Layout } from "../../../settings/Layout";
import { formatTime } from "../../../DateUtils";
import { MatrixClientPeg } from '../../../MatrixClientPeg';
import { ALL_RULE_TYPES } from "../../../mjolnir/BanList";
import MatrixClientContext from "../../../contexts/MatrixClientContext";
import { E2E_STATE } from "./E2EIcon";
import { toRem } from "../../../utils/units";
import { WidgetType } from "../../../widgets/WidgetType";
import RoomAvatar from "../avatars/RoomAvatar";
import { WIDGET_LAYOUT_EVENT_TYPE } from "../../../stores/widgets/WidgetLayoutStore";
import { objectHasDiff } from "../../../utils/objects";
import { replaceableComponent } from "../../../utils/replaceableComponent";
import Tooltip from "../elements/Tooltip";
import EditorStateTransfer from "../../../utils/EditorStateTransfer";
import { RoomPermalinkCreator } from '../../../utils/permalinks/Permalinks';
import { StaticNotificationState } from "../../../stores/notifications/StaticNotificationState";
import NotificationBadge from "./NotificationBadge";
import { ComposerInsertPayload } from "../../../dispatcher/payloads/ComposerInsertPayload";
import { Action } from '../../../dispatcher/actions';

const eventTileTypes = {
    [EventType.RoomMessage]: 'messages.MessageEvent',
    [EventType.Sticker]: 'messages.MessageEvent',
    [EventType.KeyVerificationCancel]: 'messages.MKeyVerificationConclusion',
    [EventType.KeyVerificationDone]: 'messages.MKeyVerificationConclusion',
    [EventType.CallInvite]: 'messages.TextualEvent',
    [EventType.CallAnswer]: 'messages.TextualEvent',
    [EventType.CallHangup]: 'messages.TextualEvent',
    [EventType.CallReject]: 'messages.TextualEvent',
};

const stateEventTileTypes = {
    [EventType.RoomEncryption]: 'messages.EncryptionEvent',
    [EventType.RoomCanonicalAlias]: 'messages.TextualEvent',
    [EventType.RoomCreate]: 'messages.RoomCreate',
    [EventType.RoomMember]: 'messages.TextualEvent',
    [EventType.RoomName]: 'messages.TextualEvent',
    [EventType.RoomAvatar]: 'messages.RoomAvatarEvent',
    [EventType.RoomThirdPartyInvite]: 'messages.TextualEvent',
    [EventType.RoomHistoryVisibility]: 'messages.TextualEvent',
    [EventType.RoomTopic]: 'messages.TextualEvent',
    [EventType.RoomPowerLevels]: 'messages.TextualEvent',
    [EventType.RoomPinnedEvents]: 'messages.TextualEvent',
    [EventType.RoomServerAcl]: 'messages.TextualEvent',
    // TODO: Enable support for m.widget event type (https://github.com/vector-im/element-web/issues/13111)
    'im.vector.modular.widgets': 'messages.TextualEvent',
    [WIDGET_LAYOUT_EVENT_TYPE]: 'messages.TextualEvent',
    [EventType.RoomTombstone]: 'messages.TextualEvent',
    [EventType.RoomJoinRules]: 'messages.TextualEvent',
    [EventType.RoomGuestAccess]: 'messages.TextualEvent',
    'm.room.related_groups': 'messages.TextualEvent', // legacy communities flair
};

const stateEventSingular = new Set([
    EventType.RoomEncryption,
    EventType.RoomCanonicalAlias,
    EventType.RoomCreate,
    EventType.RoomName,
    EventType.RoomAvatar,
    EventType.RoomHistoryVisibility,
    EventType.RoomTopic,
    EventType.RoomPowerLevels,
    EventType.RoomPinnedEvents,
    EventType.RoomServerAcl,
    WIDGET_LAYOUT_EVENT_TYPE,
    EventType.RoomTombstone,
    EventType.RoomJoinRules,
    EventType.RoomGuestAccess,
    'm.room.related_groups',
]);

// Add all the Mjolnir stuff to the renderer
for (const evType of ALL_RULE_TYPES) {
    stateEventTileTypes[evType] = 'messages.TextualEvent';
}

export function getHandlerTile(ev) {
    const type = ev.getType();

    // don't show verification requests we're not involved in,
    // not even when showing hidden events
    if (type === "m.room.message") {
        const content = ev.getContent();
        if (content && content.msgtype === "m.key.verification.request") {
            const client = MatrixClientPeg.get();
            const me = client && client.getUserId();
            if (ev.getSender() !== me && content.to !== me) {
                return undefined;
            } else {
                return "messages.MKeyVerificationRequest";
            }
        }
    }
    // these events are sent by both parties during verification, but we only want to render one
    // tile once the verification concludes, so filter out the one from the other party.
    if (type === "m.key.verification.done") {
        const client = MatrixClientPeg.get();
        const me = client && client.getUserId();
        if (ev.getSender() !== me) {
            return undefined;
        }
    }

    // sometimes MKeyVerificationConclusion declines to render.  Jankily decline to render and
    // fall back to showing hidden events, if we're viewing hidden events
    // XXX: This is extremely a hack. Possibly these components should have an interface for
    // declining to render?
    if (type === "m.key.verification.cancel" || type === "m.key.verification.done") {
        const MKeyVerificationConclusion = sdk.getComponent("messages.MKeyVerificationConclusion");
        if (!MKeyVerificationConclusion.prototype._shouldRender.call(null, ev, ev.request)) {
            return;
        }
    }

    // TODO: Enable support for m.widget event type (https://github.com/vector-im/element-web/issues/13111)
    if (type === "im.vector.modular.widgets") {
        let type = ev.getContent()['type'];
        if (!type) {
            // deleted/invalid widget - try the past widget type
            type = ev.getPrevContent()['type'];
        }

        if (WidgetType.JITSI.matches(type)) {
            return "messages.MJitsiWidgetEvent";
        }
    }

    if (ev.isState()) {
        if (stateEventSingular.has(type) && ev.getStateKey() !== "") return undefined;
        return stateEventTileTypes[type];
    }

    return eventTileTypes[type];
}

const MAX_READ_AVATARS = 5;

// Our component structure for EventTiles on the timeline is:
//
// .-EventTile------------------------------------------------.
// | MemberAvatar (SenderProfile)                   TimeStamp |
// |    .-{Message,Textual}Event---------------. Read Avatars |
// |    |   .-MFooBody-------------------.     |              |
// |    |   |  (only if MessageEvent)    |     |              |
// |    |   '----------------------------'     |              |
// |    '--------------------------------------'              |
// '----------------------------------------------------------'

export interface IReadReceiptProps {
    userId: string;
    roomMember: RoomMember;
    ts: number;
}

export enum TileShape {
    Notif = "notif",
    FileGrid = "file_grid",
    Reply = "reply",
    ReplyPreview = "reply_preview",
}

interface IProps {
    // the MatrixEvent to show
    mxEvent: MatrixEvent;

    // true if mxEvent is redacted. This is a prop because using mxEvent.isRedacted()
    // might not be enough when deciding shouldComponentUpdate - prevProps.mxEvent
    // references the same this.props.mxEvent.
    isRedacted?: boolean;

    // true if this is a continuation of the previous event (which has the
    // effect of not showing another avatar/displayname
    continuation?: boolean;

    // true if this is the last event in the timeline (which has the effect
    // of always showing the timestamp)
    last?: boolean;

    // true if the event is the last event in a section (adds a css class for
    // targeting)
    lastInSection?: boolean;

    // True if the event is the last successful (sent) event.
    lastSuccessful?: boolean;

    // true if this is search context (which has the effect of greying out
    // the text
    contextual?: boolean;

    // a list of words to highlight, ordered by longest first
    highlights?: string[];

    // link URL for the highlights
    highlightLink?: string;

    // should show URL previews for this event
    showUrlPreview?: boolean;

    // is this the focused event
    isSelectedEvent?: boolean;

    // callback called when dynamic content in events are loaded
    onHeightChanged?: () => void;

    // a list of read-receipts we should show. Each object has a 'roomMember' and 'ts'.
    readReceipts?: IReadReceiptProps[];

    // opaque readreceipt info for each userId; used by ReadReceiptMarker
    // to manage its animations. Should be an empty object when the room
    // first loads
    readReceiptMap?: any;

    // A function which is used to check if the parent panel is being
    // unmounted, to avoid unnecessary work. Should return true if we
    // are being unmounted.
    checkUnmounting?: () => boolean;

    // the status of this event - ie, mxEvent.status. Denormalised to here so
    // that we can tell when it changes.
    eventSendStatus?: string;

    // the shape of the tile. by default, the layout is intended for the
    // normal room timeline.  alternative values are: "file_list", "file_grid"
    // and "notif".  This could be done by CSS, but it'd be horribly inefficient.
    // It could also be done by subclassing EventTile, but that'd be quite
    // boiilerplatey.  So just make the necessary render decisions conditional
    // for now.
<<<<<<< HEAD
    tileShape?: 'notif' | 'file_grid';
=======
    tileShape?: TileShape;
>>>>>>> 0425b029

    // show twelve hour timestamps
    isTwelveHour?: boolean;

    // helper function to access relations for this event
    getRelationsForEvent?: (eventId: string, relationType: string, eventType: string) => Relations;

    // whether to show reactions for this event
    showReactions?: boolean;

    // which layout to use
    layout?: Layout;

    // whether or not to show flair at all
    enableFlair?: boolean;

    // whether or not to show read receipts
    showReadReceipts?: boolean;

    // Used while editing, to pass the event, and to preserve editor state
    // from one editor instance to another when remounting the editor
    // upon receiving the remote echo for an unsent event.
    editState?: EditorStateTransfer;

    // Event ID of the event replacing the content of this event, if any
    replacingEventId?: string;

    // Helper to build permalinks for the room
    permalinkCreator?: RoomPermalinkCreator;

    // Symbol of the root node
    as?: string;

    // whether or not to always show timestamps
    alwaysShowTimestamps?: boolean;
}

interface IState {
    // Whether the action bar is focused.
    actionBarFocused: boolean;
    // Whether all read receipts are being displayed. If not, only display
    // a truncation of them.
    allReadAvatars: boolean;
    // Whether the event's sender has been verified.
    verified: string;
    // Whether onRequestKeysClick has been called since mounting.
    previouslyRequestedKeys: boolean;
    // The Relations model from the JS SDK for reactions to `mxEvent`
    reactions: Relations;

    hover: boolean;
}

@replaceableComponent("views.rooms.EventTile")
export default class EventTile extends React.Component<IProps, IState> {
    private suppressReadReceiptAnimation: boolean;
    private isListeningForReceipts: boolean;
    private tile = React.createRef();
    private replyThread = React.createRef();

    public readonly ref = createRef<HTMLElement>();

    static defaultProps = {
        // no-op function because onHeightChanged is optional yet some sub-components assume its existence
        onHeightChanged: function() {},
        layout: Layout.Group,
    };

    static contextType = MatrixClientContext;

    constructor(props, context) {
        super(props, context);

        this.state = {
            // Whether the action bar is focused.
            actionBarFocused: false,
            // Whether all read receipts are being displayed. If not, only display
            // a truncation of them.
            allReadAvatars: false,
            // Whether the event's sender has been verified.
            verified: null,
            // Whether onRequestKeysClick has been called since mounting.
            previouslyRequestedKeys: false,
            // The Relations model from the JS SDK for reactions to `mxEvent`
            reactions: this.getReactions(),

            hover: false,
        };

        // don't do RR animations until we are mounted
        this.suppressReadReceiptAnimation = true;

        // Throughout the component we manage a read receipt listener to see if our tile still
        // qualifies for a "sent" or "sending" state (based on their relevant conditions). We
        // don't want to over-subscribe to the read receipt events being fired, so we use a flag
        // to determine if we've already subscribed and use a combination of other flags to find
        // out if we should even be subscribed at all.
        this.isListeningForReceipts = false;
    }

    /**
     * When true, the tile qualifies for some sort of special read receipt. This could be a 'sending'
     * or 'sent' receipt, for example.
     * @returns {boolean}
     */
    private get isEligibleForSpecialReceipt() {
        // First, if there are other read receipts then just short-circuit this.
        if (this.props.readReceipts && this.props.readReceipts.length > 0) return false;
        if (!this.props.mxEvent) return false;

        // Sanity check (should never happen, but we shouldn't explode if it does)
        const room = this.context.getRoom(this.props.mxEvent.getRoomId());
        if (!room) return false;

        // Quickly check to see if the event was sent by us. If it wasn't, it won't qualify for
        // special read receipts.
        const myUserId = MatrixClientPeg.get().getUserId();
        if (this.props.mxEvent.getSender() !== myUserId) return false;

        // Finally, determine if the type is relevant to the user. This notably excludes state
        // events and pretty much anything that can't be sent by the composer as a message. For
        // those we rely on local echo giving the impression of things changing, and expect them
        // to be quick.
        const simpleSendableEvents = [
            EventType.Sticker,
            EventType.RoomMessage,
            EventType.RoomMessageEncrypted,
        ];
        if (!simpleSendableEvents.includes(this.props.mxEvent.getType() as EventType)) return false;

        // Default case
        return true;
    }

    private get shouldShowSentReceipt() {
        // If we're not even eligible, don't show the receipt.
        if (!this.isEligibleForSpecialReceipt) return false;

        // We only show the 'sent' receipt on the last successful event.
        if (!this.props.lastSuccessful) return false;

        // Check to make sure the sending state is appropriate. A null/undefined send status means
        // that the message is 'sent', so we're just double checking that it's explicitly not sent.
        if (this.props.eventSendStatus && this.props.eventSendStatus !== 'sent') return false;

        // If anyone has read the event besides us, we don't want to show a sent receipt.
        const receipts = this.props.readReceipts || [];
        const myUserId = MatrixClientPeg.get().getUserId();
        if (receipts.some(r => r.userId !== myUserId)) return false;

        // Finally, we should show a receipt.
        return true;
    }

    private get shouldShowSendingReceipt() {
        // If we're not even eligible, don't show the receipt.
        if (!this.isEligibleForSpecialReceipt) return false;

        // Check the event send status to see if we are pending. Null/undefined status means the
        // message was sent, so check for that and 'sent' explicitly.
        if (!this.props.eventSendStatus || this.props.eventSendStatus === 'sent') return false;

        // Default to showing - there's no other event properties/behaviours we care about at
        // this point.
        return true;
    }

    // TODO: [REACT-WARNING] Move into constructor
    // eslint-disable-next-line camelcase
    UNSAFE_componentWillMount() {
        this.verifyEvent(this.props.mxEvent);
    }

    componentDidMount() {
        this.suppressReadReceiptAnimation = false;
        const client = this.context;
        client.on("deviceVerificationChanged", this.onDeviceVerificationChanged);
        client.on("userTrustStatusChanged", this.onUserVerificationChanged);
        this.props.mxEvent.on("Event.decrypted", this.onDecrypted);
        if (this.props.showReactions) {
            this.props.mxEvent.on("Event.relationsCreated", this.onReactionsCreated);
        }

        if (this.shouldShowSentReceipt || this.shouldShowSendingReceipt) {
            client.on("Room.receipt", this.onRoomReceipt);
            this.isListeningForReceipts = true;
        }
    }

    // TODO: [REACT-WARNING] Replace with appropriate lifecycle event
    // eslint-disable-next-line camelcase
    UNSAFE_componentWillReceiveProps(nextProps) {
        // re-check the sender verification as outgoing events progress through
        // the send process.
        if (nextProps.eventSendStatus !== this.props.eventSendStatus) {
            this.verifyEvent(nextProps.mxEvent);
        }
    }

    shouldComponentUpdate(nextProps, nextState) {
        if (objectHasDiff(this.state, nextState)) {
            return true;
        }

        return !this.propsEqual(this.props, nextProps);
    }

    componentWillUnmount() {
        const client = this.context;
        client.removeListener("deviceVerificationChanged", this.onDeviceVerificationChanged);
        client.removeListener("userTrustStatusChanged", this.onUserVerificationChanged);
        client.removeListener("Room.receipt", this.onRoomReceipt);
        this.isListeningForReceipts = false;
        this.props.mxEvent.removeListener("Event.decrypted", this.onDecrypted);
        if (this.props.showReactions) {
            this.props.mxEvent.removeListener("Event.relationsCreated", this.onReactionsCreated);
        }
    }

    componentDidUpdate(prevProps, prevState, snapshot) {
        // If we're not listening for receipts and expect to be, register a listener.
        if (!this.isListeningForReceipts && (this.shouldShowSentReceipt || this.shouldShowSendingReceipt)) {
            this.context.on("Room.receipt", this.onRoomReceipt);
            this.isListeningForReceipts = true;
        }
    }

    private onRoomReceipt = (ev, room) => {
        // ignore events for other rooms
        const tileRoom = MatrixClientPeg.get().getRoom(this.props.mxEvent.getRoomId());
        if (room !== tileRoom) return;

        if (!this.shouldShowSentReceipt && !this.shouldShowSendingReceipt && !this.isListeningForReceipts) {
            return;
        }

        // We force update because we have no state or prop changes to queue up, instead relying on
        // the getters we use here to determine what needs rendering.
        this.forceUpdate(() => {
            // Per elsewhere in this file, we can remove the listener once we will have no further purpose for it.
            if (!this.shouldShowSentReceipt && !this.shouldShowSendingReceipt) {
                this.context.removeListener("Room.receipt", this.onRoomReceipt);
                this.isListeningForReceipts = false;
            }
        });
    };

    /** called when the event is decrypted after we show it.
     */
    private onDecrypted = () => {
        // we need to re-verify the sending device.
        // (we call onHeightChanged in verifyEvent to handle the case where decryption
        // has caused a change in size of the event tile)
        this.verifyEvent(this.props.mxEvent);
        this.forceUpdate();
    };

    private onDeviceVerificationChanged = (userId, device) => {
        if (userId === this.props.mxEvent.getSender()) {
            this.verifyEvent(this.props.mxEvent);
        }
    };

    private onUserVerificationChanged = (userId, _trustStatus) => {
        if (userId === this.props.mxEvent.getSender()) {
            this.verifyEvent(this.props.mxEvent);
        }
    };

    private async verifyEvent(mxEvent) {
        if (!mxEvent.isEncrypted()) {
            return;
        }

        const encryptionInfo = this.context.getEventEncryptionInfo(mxEvent);
        const senderId = mxEvent.getSender();
        const userTrust = this.context.checkUserTrust(senderId);

        if (encryptionInfo.mismatchedSender) {
            // something definitely wrong is going on here
            this.setState({
                verified: E2E_STATE.WARNING,
            }, this.props.onHeightChanged); // Decryption may have caused a change in size
            return;
        }

        if (!userTrust.isCrossSigningVerified()) {
            // user is not verified, so default to everything is normal
            this.setState({
                verified: E2E_STATE.NORMAL,
            }, this.props.onHeightChanged); // Decryption may have caused a change in size
            return;
        }

        const eventSenderTrust = encryptionInfo.sender && this.context.checkDeviceTrust(
            senderId, encryptionInfo.sender.deviceId,
        );
        if (!eventSenderTrust) {
            this.setState({
                verified: E2E_STATE.UNKNOWN,
            }, this.props.onHeightChanged); // Decryption may have caused a change in size
            return;
        }

        if (!eventSenderTrust.isVerified()) {
            this.setState({
                verified: E2E_STATE.WARNING,
            }, this.props.onHeightChanged); // Decryption may have caused a change in size
            return;
        }

        if (!encryptionInfo.authenticated) {
            this.setState({
                verified: E2E_STATE.UNAUTHENTICATED,
            }, this.props.onHeightChanged); // Decryption may have caused a change in size
            return;
        }

        this.setState({
            verified: E2E_STATE.VERIFIED,
        }, this.props.onHeightChanged); // Decryption may have caused a change in size
    }

    private propsEqual(objA, objB) {
        const keysA = Object.keys(objA);
        const keysB = Object.keys(objB);

        if (keysA.length !== keysB.length) {
            return false;
        }

        for (let i = 0; i < keysA.length; i++) {
            const key = keysA[i];

            if (!objB.hasOwnProperty(key)) {
                return false;
            }

            // need to deep-compare readReceipts
            if (key === 'readReceipts') {
                const rA = objA[key];
                const rB = objB[key];
                if (rA === rB) {
                    continue;
                }

                if (!rA || !rB) {
                    return false;
                }

                if (rA.length !== rB.length) {
                    return false;
                }
                for (let j = 0; j < rA.length; j++) {
                    if (rA[j].userId !== rB[j].userId) {
                        return false;
                    }
                    // one has a member set and the other doesn't?
                    if (rA[j].roomMember !== rB[j].roomMember) {
                        return false;
                    }
                }
            } else {
                if (objA[key] !== objB[key]) {
                    return false;
                }
            }
        }
        return true;
    }

    shouldHighlight() {
        const actions = this.context.getPushActionsForEvent(this.props.mxEvent.replacingEvent() || this.props.mxEvent);
        if (!actions || !actions.tweaks) { return false; }

        // don't show self-highlights from another of our clients
        if (this.props.mxEvent.getSender() === this.context.credentials.userId) {
            return false;
        }

        return actions.tweaks.highlight;
    }

    toggleAllReadAvatars = () => {
        this.setState({
            allReadAvatars: !this.state.allReadAvatars,
        });
    };

    getReadAvatars() {
        if (this.shouldShowSentReceipt || this.shouldShowSendingReceipt) {
            return <SentReceipt messageState={this.props.mxEvent.getAssociatedStatus()} />;
        }

        // return early if there are no read receipts
        if (!this.props.readReceipts || this.props.readReceipts.length === 0) {
            // We currently must include `mx_EventTile_readAvatars` in the DOM
            // of all events, as it is the positioned parent of the animated
            // read receipts. We can't let it unmount when a receipt moves
            // events, so for now we mount it for all events. Without it, the
            // animation will start from the top of the timeline (because it
            // lost its container).
            // See also https://github.com/vector-im/element-web/issues/17561
            return (
                <div className="mx_EventTile_msgOption">
                    <span className="mx_EventTile_readAvatars" />
                </div>
            );
        }

        const ReadReceiptMarker = sdk.getComponent('rooms.ReadReceiptMarker');
        const avatars = [];
        const receiptOffset = 15;
        let left = 0;

        const receipts = this.props.readReceipts;

        for (let i = 0; i < receipts.length; ++i) {
            const receipt = receipts[i];

            let hidden = true;
            if ((i < MAX_READ_AVATARS) || this.state.allReadAvatars) {
                hidden = false;
            }
            // TODO: we keep the extra read avatars in the dom to make animation simpler
            // we could optimise this to reduce the dom size.

            // If hidden, set offset equal to the offset of the final visible avatar or
            // else set it proportional to index
            left = (hidden ? MAX_READ_AVATARS - 1 : i) * -receiptOffset;

            const userId = receipt.userId;
            let readReceiptInfo;

            if (this.props.readReceiptMap) {
                readReceiptInfo = this.props.readReceiptMap[userId];
                if (!readReceiptInfo) {
                    readReceiptInfo = {};
                    this.props.readReceiptMap[userId] = readReceiptInfo;
                }
            }

            // add to the start so the most recent is on the end (ie. ends up rightmost)
            avatars.unshift(
                <ReadReceiptMarker key={userId} member={receipt.roomMember}
                    fallbackUserId={userId}
                    leftOffset={left} hidden={hidden}
                    readReceiptInfo={readReceiptInfo}
                    checkUnmounting={this.props.checkUnmounting}
                    suppressAnimation={this.suppressReadReceiptAnimation}
                    onClick={this.toggleAllReadAvatars}
                    timestamp={receipt.ts}
                    showTwelveHour={this.props.isTwelveHour}
                />,
            );
        }
        let remText;
        if (!this.state.allReadAvatars) {
            const remainder = receipts.length - MAX_READ_AVATARS;
            if (remainder > 0) {
                remText = <span className="mx_EventTile_readAvatarRemainder"
                    onClick={this.toggleAllReadAvatars}
                    style={{ right: "calc(" + toRem(-left) + " + " + receiptOffset + "px)" }}>{ remainder }+
                </span>;
            }
        }

        return (
            <div className="mx_EventTile_msgOption">
                <span className="mx_EventTile_readAvatars">
                    { remText }
                    { avatars }
                </span>
            </div>
        );
    }

    onSenderProfileClick = event => {
        const mxEvent = this.props.mxEvent;
        dis.dispatch<ComposerInsertPayload>({
            action: Action.ComposerInsert,
            userId: mxEvent.getSender(),
        });
    };

    onRequestKeysClick = () => {
        this.setState({
            // Indicate in the UI that the keys have been requested (this is expected to
            // be reset if the component is mounted in the future).
            previouslyRequestedKeys: true,
        });

        // Cancel any outgoing key request for this event and resend it. If a response
        // is received for the request with the required keys, the event could be
        // decrypted successfully.
        this.context.cancelAndResendEventRoomKeyRequest(this.props.mxEvent);
    };

    onPermalinkClicked = e => {
        // This allows the permalink to be opened in a new tab/window or copied as
        // matrix.to, but also for it to enable routing within Element when clicked.
        e.preventDefault();
        dis.dispatch({
            action: 'view_room',
            event_id: this.props.mxEvent.getId(),
            highlighted: true,
            room_id: this.props.mxEvent.getRoomId(),
        });
    };

    private renderE2EPadlock() {
        const ev = this.props.mxEvent;

        // event could not be decrypted
        if (ev.getContent().msgtype === 'm.bad.encrypted') {
            return <E2ePadlockUndecryptable />;
        }

        // event is encrypted, display padlock corresponding to whether or not it is verified
        if (ev.isEncrypted()) {
            if (this.state.verified === E2E_STATE.NORMAL) {
                return; // no icon if we've not even cross-signed the user
            } else if (this.state.verified === E2E_STATE.VERIFIED) {
                return; // no icon for verified
            } else if (this.state.verified === E2E_STATE.UNAUTHENTICATED) {
                return (<E2ePadlockUnauthenticated />);
            } else if (this.state.verified === E2E_STATE.UNKNOWN) {
                return (<E2ePadlockUnknown />);
            } else {
                return (<E2ePadlockUnverified />);
            }
        }

        if (this.context.isRoomEncrypted(ev.getRoomId())) {
            // else if room is encrypted
            // and event is being encrypted or is not_sent (Unknown Devices/Network Error)
            if (ev.status === EventStatus.ENCRYPTING) {
                return;
            }
            if (ev.status === EventStatus.NOT_SENT) {
                return;
            }
            if (ev.isState()) {
                return; // we expect this to be unencrypted
            }
            // if the event is not encrypted, but it's an e2e room, show the open padlock
            return <E2ePadlockUnencrypted />;
        }

        // no padlock needed
        return null;
    }

    onActionBarFocusChange = focused => {
        this.setState({
            actionBarFocused: focused,
        });
    };

    getTile = () => this.tile.current;

    getReplyThread = () => this.replyThread.current;

    getReactions = () => {
        if (
            !this.props.showReactions ||
            !this.props.getRelationsForEvent
        ) {
            return null;
        }
        const eventId = this.props.mxEvent.getId();
        return this.props.getRelationsForEvent(eventId, "m.annotation", "m.reaction");
    };

    private onReactionsCreated = (relationType, eventType) => {
        if (relationType !== "m.annotation" || eventType !== "m.reaction") {
            return;
        }
        this.props.mxEvent.removeListener("Event.relationsCreated", this.onReactionsCreated);
        this.setState({
            reactions: this.getReactions(),
        });
    };

    render() {
        const MessageTimestamp = sdk.getComponent('messages.MessageTimestamp');
        const SenderProfile = sdk.getComponent('messages.SenderProfile');
        const MemberAvatar = sdk.getComponent('avatars.MemberAvatar');

        //console.info("EventTile showUrlPreview for %s is %s", this.props.mxEvent.getId(), this.props.showUrlPreview);

        const content = this.props.mxEvent.getContent();
        const msgtype = content.msgtype;
        const eventType = this.props.mxEvent.getType();

        let tileHandler = getHandlerTile(this.props.mxEvent);

        // Info messages are basically information about commands processed on a room
        let isBubbleMessage = eventType.startsWith("m.key.verification") ||
            (eventType === EventType.RoomMessage && msgtype && msgtype.startsWith("m.key.verification")) ||
            (eventType === EventType.RoomCreate) ||
            (eventType === EventType.RoomEncryption) ||
            (tileHandler === "messages.MJitsiWidgetEvent");
        let isInfoMessage = (
            !isBubbleMessage && eventType !== EventType.RoomMessage &&
            eventType !== EventType.Sticker && eventType !== EventType.RoomCreate
        );

        // If we're showing hidden events in the timeline, we should use the
        // source tile when there's no regular tile for an event and also for
        // replace relations (which otherwise would display as a confusing
        // duplicate of the thing they are replacing).
        if (SettingsStore.getValue("showHiddenEventsInTimeline") && !haveTileForEvent(this.props.mxEvent)) {
            tileHandler = "messages.ViewSourceEvent";
            isBubbleMessage = false;
            // Reuse info message avatar and sender profile styling
            isInfoMessage = true;
        }
        // This shouldn't happen: the caller should check we support this type
        // before trying to instantiate us
        if (!tileHandler) {
            const { mxEvent } = this.props;
            console.warn(`Event type not supported: type:${mxEvent.getType()} isState:${mxEvent.isState()}`);
            return <div className="mx_EventTile mx_EventTile_info mx_MNoticeBody">
                <div className="mx_EventTile_line">
                    { _t('This event could not be displayed') }
                </div>
            </div>;
        }
        const EventTileType = sdk.getComponent(tileHandler);

        const isSending = (['sending', 'queued', 'encrypting'].indexOf(this.props.eventSendStatus) !== -1);
        const isRedacted = isMessageEvent(this.props.mxEvent) && this.props.isRedacted;
        const isEncryptionFailure = this.props.mxEvent.isDecryptionFailure();

        const isEditing = !!this.props.editState;
        const classes = classNames({
            mx_EventTile_bubbleContainer: isBubbleMessage,
            mx_EventTile: true,
            mx_EventTile_isEditing: isEditing,
            mx_EventTile_info: isInfoMessage,
            mx_EventTile_12hr: this.props.isTwelveHour,
            // Note: we keep the `sending` state class for tests, not for our styles
            mx_EventTile_sending: !isEditing && isSending,
            mx_EventTile_highlight: this.props.tileShape === 'notif' ? false : this.shouldHighlight(),
            mx_EventTile_selected: this.props.isSelectedEvent,
            mx_EventTile_continuation: this.props.tileShape ? '' : this.props.continuation,
            mx_EventTile_last: this.props.last,
            mx_EventTile_lastInSection: this.props.lastInSection,
            mx_EventTile_contextual: this.props.contextual,
            mx_EventTile_actionBarFocused: this.state.actionBarFocused,
            mx_EventTile_verified: !isBubbleMessage && this.state.verified === E2E_STATE.VERIFIED,
            mx_EventTile_unverified: !isBubbleMessage && this.state.verified === E2E_STATE.WARNING,
            mx_EventTile_unknown: !isBubbleMessage && this.state.verified === E2E_STATE.UNKNOWN,
            mx_EventTile_bad: isEncryptionFailure,
            mx_EventTile_emote: msgtype === 'm.emote',
        });

        // If the tile is in the Sending state, don't speak the message.
        const ariaLive = (this.props.eventSendStatus !== null) ? 'off' : undefined;

        let permalink = "#";
        if (this.props.permalinkCreator) {
            permalink = this.props.permalinkCreator.forEvent(this.props.mxEvent.getId());
        }

        // we can't use local echoes as scroll tokens, because their event IDs change.
        // Local echos have a send "status".
        const scrollToken = this.props.mxEvent.status
            ? undefined
            : this.props.mxEvent.getId();

        let avatar;
        let sender;
        let avatarSize;
        let needsSenderProfile;

        if (this.props.tileShape === "notif") {
            avatarSize = 24;
            needsSenderProfile = true;
        } else if (tileHandler === 'messages.RoomCreate' || isBubbleMessage) {
            avatarSize = 0;
            needsSenderProfile = false;
        } else if (isInfoMessage) {
            // a small avatar, with no sender profile, for
            // joins/parts/etc
            avatarSize = 14;
            needsSenderProfile = false;
        } else if (this.props.layout == Layout.IRC) {
            avatarSize = 14;
            needsSenderProfile = true;
        } else if (this.props.continuation && this.props.tileShape !== "file_grid") {
            // no avatar or sender profile for continuation messages
            avatarSize = 0;
            needsSenderProfile = false;
        } else {
            avatarSize = 30;
            needsSenderProfile = true;
        }

        if (this.props.mxEvent.sender && avatarSize) {
            let member;
            // set member to receiver (target) if it is a 3PID invite
            // so that the correct avatar is shown as the text is
            // `$target accepted the invitation for $email`
            if (this.props.mxEvent.getContent().third_party_invite) {
                member = this.props.mxEvent.target;
            } else {
                member = this.props.mxEvent.sender;
            }
            avatar = (
                <div className="mx_EventTile_avatar">
                    <MemberAvatar member={member}
                        width={avatarSize} height={avatarSize}
                        viewUserOnClick={true}
                    />
                </div>
            );
        }

        if (needsSenderProfile) {
            if (!this.props.tileShape) {
                sender = <SenderProfile onClick={this.onSenderProfileClick}
                    mxEvent={this.props.mxEvent}
                    enableFlair={this.props.enableFlair}
                />;
            } else {
                sender = <SenderProfile mxEvent={this.props.mxEvent} enableFlair={this.props.enableFlair} />;
            }
        }

        const MessageActionBar = sdk.getComponent('messages.MessageActionBar');
        const actionBar = !isEditing ? <MessageActionBar
            mxEvent={this.props.mxEvent}
            reactions={this.state.reactions}
            permalinkCreator={this.props.permalinkCreator}
            getTile={this.getTile}
            getReplyThread={this.getReplyThread}
            onFocusChange={this.onActionBarFocusChange}
        /> : undefined;

        const showTimestamp = this.props.mxEvent.getTs() &&
            (this.props.alwaysShowTimestamps || this.props.last || this.state.hover || this.state.actionBarFocused);
        const timestamp = showTimestamp ?
            <MessageTimestamp showTwelveHour={this.props.isTwelveHour} ts={this.props.mxEvent.getTs()} /> : null;

        const keyRequestHelpText =
            <div className="mx_EventTile_keyRequestInfo_tooltip_contents">
                <p>
                    { this.state.previouslyRequestedKeys ?
                        _t( 'Your key share request has been sent - please check your other sessions ' +
                            'for key share requests.') :
                        _t( 'Key share requests are sent to your other sessions automatically. If you ' +
                            'rejected or dismissed the key share request on your other sessions, click ' +
                            'here to request the keys for this session again.')
                    }
                </p>
                <p>
                    { _t( 'If your other sessions do not have the key for this message you will not ' +
                            'be able to decrypt them.')
                    }
                </p>
            </div>;
        const keyRequestInfoContent = this.state.previouslyRequestedKeys ?
            _t('Key request sent.') :
            _t(
                '<requestLink>Re-request encryption keys</requestLink> from your other sessions.',
                {},
                { 'requestLink': (sub) => <a onClick={this.onRequestKeysClick}>{ sub }</a> },
            );

        const TooltipButton = sdk.getComponent('elements.TooltipButton');
        const keyRequestInfo = isEncryptionFailure && !isRedacted ?
            <div className="mx_EventTile_keyRequestInfo">
                <span className="mx_EventTile_keyRequestInfo_text">
                    { keyRequestInfoContent }
                </span>
                <TooltipButton helpText={keyRequestHelpText} />
            </div> : null;

        let reactionsRow;
        if (!isRedacted) {
            const ReactionsRow = sdk.getComponent('messages.ReactionsRow');
            reactionsRow = <ReactionsRow
                mxEvent={this.props.mxEvent}
                reactions={this.state.reactions}
            />;
        }

        const linkedTimestamp = <a
            href={permalink}
            onClick={this.onPermalinkClicked}
            aria-label={formatTime(new Date(this.props.mxEvent.getTs()), this.props.isTwelveHour)}
        >
            { timestamp }
        </a>;

        const useIRCLayout = this.props.layout == Layout.IRC;
        const groupTimestamp = !useIRCLayout ? linkedTimestamp : null;
        const ircTimestamp = useIRCLayout ? linkedTimestamp : null;
        const groupPadlock = !useIRCLayout && !isBubbleMessage && this.renderE2EPadlock();
        const ircPadlock = useIRCLayout && !isBubbleMessage && this.renderE2EPadlock();

        let msgOption;
        if (this.props.showReadReceipts) {
            const readAvatars = this.getReadAvatars();
            msgOption = readAvatars;
        }

        switch (this.props.tileShape) {
            case 'notif': {
                const room = this.context.getRoom(this.props.mxEvent.getRoomId());
                return React.createElement(this.props.as || "li", {
                    "className": classes,
                    "aria-live": ariaLive,
                    "aria-atomic": true,
                    "data-scroll-tokens": scrollToken,
                }, [
                    <div className="mx_EventTile_roomName" key="mx_EventTile_roomName">
                        <RoomAvatar room={room} width={28} height={28} />
                        <a href={permalink} onClick={this.onPermalinkClicked}>
                            { room ? room.name : '' }
                        </a>
                    </div>,
                    <div className="mx_EventTile_senderDetails" key="mx_EventTile_senderDetails">
                        { avatar }
                        <a href={permalink} onClick={this.onPermalinkClicked}>
                            { sender }
                            { timestamp }
                        </a>
                    </div>,
                    <div className="mx_EventTile_line" key="mx_EventTile_line">
                        <EventTileType ref={this.tile}
                            mxEvent={this.props.mxEvent}
                            highlights={this.props.highlights}
                            highlightLink={this.props.highlightLink}
                            showUrlPreview={this.props.showUrlPreview}
                            onHeightChanged={this.props.onHeightChanged}
                        />
                    </div>,
                ]);
            }
            case 'file_grid': {
                return React.createElement(this.props.as || "li", {
                    "className": classes,
                    "aria-live": ariaLive,
                    "aria-atomic": true,
                    "data-scroll-tokens": scrollToken,
                }, [
                    <div className="mx_EventTile_line" key="mx_EventTile_line">
                        <EventTileType ref={this.tile}
                            mxEvent={this.props.mxEvent}
                            highlights={this.props.highlights}
                            highlightLink={this.props.highlightLink}
                            showUrlPreview={this.props.showUrlPreview}
                            tileShape={this.props.tileShape}
                            onHeightChanged={this.props.onHeightChanged}
                        />
                    </div>,
                    <a
                        className="mx_EventTile_senderDetailsLink"
                        key="mx_EventTile_senderDetailsLink"
                        href={permalink}
                        onClick={this.onPermalinkClicked}
                    >
                        <div className="mx_EventTile_senderDetails">
                            { sender }
                            { timestamp }
                        </div>
                    </a>,
                ]);
            }

            default: {
                const thread = ReplyThread.makeThread(
                    this.props.mxEvent,
                    this.props.onHeightChanged,
                    this.props.permalinkCreator,
                    this.replyThread,
                    this.props.layout,
                    this.props.alwaysShowTimestamps || this.state.hover,
                );

                // tab-index=-1 to allow it to be focusable but do not add tab stop for it, primarily for screen readers
                return (
                    React.createElement(this.props.as || "li", {
                        "ref": this.ref,
                        "className": classes,
                        "tabIndex": -1,
                        "aria-live": ariaLive,
                        "aria-atomic": "true",
                        "data-scroll-tokens": scrollToken,
                        "onMouseEnter": () => this.setState({ hover: true }),
                        "onMouseLeave": () => this.setState({ hover: false }),
                    }, [
                        ircTimestamp,
                        sender,
                        ircPadlock,
                        <div className="mx_EventTile_line" key="mx_EventTile_line">
                            { groupTimestamp }
                            { groupPadlock }
                            { thread }
                            <EventTileType ref={this.tile}
                                mxEvent={this.props.mxEvent}
                                replacingEventId={this.props.replacingEventId}
                                editState={this.props.editState}
                                highlights={this.props.highlights}
                                highlightLink={this.props.highlightLink}
                                showUrlPreview={this.props.showUrlPreview}
                                permalinkCreator={this.props.permalinkCreator}
                                onHeightChanged={this.props.onHeightChanged}
                            />
                            { keyRequestInfo }
                            { reactionsRow }
                            { actionBar }
                        </div>,
                        msgOption,
                        avatar,

                    ])
                );
            }
        }
    }
}

// XXX this'll eventually be dynamic based on the fields once we have extensible event types
const messageTypes = ['m.room.message', 'm.sticker'];
function isMessageEvent(ev) {
    return (messageTypes.includes(ev.getType()));
}

export function haveTileForEvent(e) {
    // Only messages have a tile (black-rectangle) if redacted
    if (e.isRedacted() && !isMessageEvent(e)) return false;

    // No tile for replacement events since they update the original tile
    if (e.isRelation("m.replace")) return false;

    const handler = getHandlerTile(e);
    if (handler === undefined) return false;
    if (handler === 'messages.TextualEvent') {
        return hasText(e);
    } else if (handler === 'messages.RoomCreate') {
        return Boolean(e.getContent()['predecessor']);
    } else {
        return true;
    }
}

function E2ePadlockUndecryptable(props) {
    return (
        <E2ePadlock title={_t("This message cannot be decrypted")} icon="undecryptable" {...props} />
    );
}

function E2ePadlockUnverified(props) {
    return (
        <E2ePadlock title={_t("Encrypted by an unverified session")} icon="unverified" {...props} />
    );
}

function E2ePadlockUnencrypted(props) {
    return (
        <E2ePadlock title={_t("Unencrypted")} icon="unencrypted" {...props} />
    );
}

function E2ePadlockUnknown(props) {
    return (
        <E2ePadlock title={_t("Encrypted by a deleted session")} icon="unknown" {...props} />
    );
}

function E2ePadlockUnauthenticated(props) {
    return (
        <E2ePadlock
            title={_t("The authenticity of this encrypted message can't be guaranteed on this device.")}
            icon="unauthenticated"
            {...props}
        />
    );
}

interface IE2ePadlockProps {
    icon: string;
    title: string;
}

interface IE2ePadlockState {
    hover: boolean;
}

class E2ePadlock extends React.Component<IE2ePadlockProps, IE2ePadlockState> {
    constructor(props) {
        super(props);

        this.state = {
            hover: false,
        };
    }

    onHoverStart = () => {
        this.setState({ hover: true });
    };

    onHoverEnd = () => {
        this.setState({ hover: false });
    };

    render() {
        let tooltip = null;
        if (this.state.hover) {
            tooltip = <Tooltip className="mx_EventTile_e2eIcon_tooltip" label={this.props.title} />;
        }

        const classes = `mx_EventTile_e2eIcon mx_EventTile_e2eIcon_${this.props.icon}`;
        return (
            <div
                className={classes}
                onMouseEnter={this.onHoverStart}
                onMouseLeave={this.onHoverEnd}
            >{tooltip}</div>
        );
    }
}

interface ISentReceiptProps {
    messageState: string; // TODO: Types for message sending state
}

interface ISentReceiptState {
    hover: boolean;
}

class SentReceipt extends React.PureComponent<ISentReceiptProps, ISentReceiptState> {
    constructor(props) {
        super(props);

        this.state = {
            hover: false,
        };
    }

    onHoverStart = () => {
        this.setState({ hover: true });
    };

    onHoverEnd = () => {
        this.setState({ hover: false });
    };

    render() {
        const isSent = !this.props.messageState || this.props.messageState === 'sent';
        const isFailed = this.props.messageState === 'not_sent';
        const receiptClasses = classNames({
            'mx_EventTile_receiptSent': isSent,
            'mx_EventTile_receiptSending': !isSent && !isFailed,
        });

        let nonCssBadge = null;
        if (isFailed) {
            nonCssBadge = <NotificationBadge
                notification={StaticNotificationState.RED_EXCLAMATION}
            />;
        }

        let tooltip = null;
        if (this.state.hover) {
            let label = _t("Sending your message...");
            if (this.props.messageState === 'encrypting') {
                label = _t("Encrypting your message...");
            } else if (isSent) {
                label = _t("Your message was sent");
            } else if (isFailed) {
                label = _t("Failed to send");
            }
            // The yOffset is somewhat arbitrary - it just brings the tooltip down to be more associated
            // with the read receipt.
            tooltip = <Tooltip className="mx_EventTile_readAvatars_receiptTooltip" label={label} yOffset={20} />;
        }

        return (
            <div className="mx_EventTile_msgOption">
                <span className="mx_EventTile_readAvatars">
                    <span className={receiptClasses} onMouseEnter={this.onHoverStart} onMouseLeave={this.onHoverEnd}>
                        {nonCssBadge}
                        {tooltip}
                    </span>
                </span>
            </div>
        );
    }
}<|MERGE_RESOLUTION|>--- conflicted
+++ resolved
@@ -185,8 +185,6 @@
 export enum TileShape {
     Notif = "notif",
     FileGrid = "file_grid",
-    Reply = "reply",
-    ReplyPreview = "reply_preview",
 }
 
 interface IProps {
@@ -255,11 +253,7 @@
     // It could also be done by subclassing EventTile, but that'd be quite
     // boiilerplatey.  So just make the necessary render decisions conditional
     // for now.
-<<<<<<< HEAD
-    tileShape?: 'notif' | 'file_grid';
-=======
     tileShape?: TileShape;
->>>>>>> 0425b029
 
     // show twelve hour timestamps
     isTwelveHour?: boolean;
