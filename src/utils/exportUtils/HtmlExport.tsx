/*
Copyright 2021 The Matrix.org Foundation C.I.C.

Licensed under the Apache License, Version 2.0 (the "License");
you may not use this file except in compliance with the License.
You may obtain a copy of the License at

    http://www.apache.org/licenses/LICENSE-2.0

Unless required by applicable law or agreed to in writing, software
distributed under the License is distributed on an "AS IS" BASIS,
WITHOUT WARRANTIES OR CONDITIONS OF ANY KIND, either express or implied.
See the License for the specific language governing permissions and
limitations under the License.
*/

import React from "react";
import ReactDOM from "react-dom";
import { Room } from "matrix-js-sdk/src/models/room";
import { MatrixEvent } from "matrix-js-sdk/src/models/event";
import { renderToStaticMarkup } from "react-dom/server";
<<<<<<< HEAD
import { EventType, MsgType } from "matrix-js-sdk/src/@types/event";
import { logger } from "matrix-js-sdk/src/logger";

import Exporter from "./Exporter";
import { mediaFromMxc } from "../../customisations/Media";
import { Layout } from "../../settings/Layout";
=======
import { Layout } from "../../settings/enums/Layout";
>>>>>>> 2b52e17a
import { shouldFormContinuation } from "../../components/structures/MessagePanel";
import { formatFullDateNoDayNoTime, wantsDateSeparator } from "../../DateUtils";
import { RoomPermalinkCreator } from "../permalinks/Permalinks";
import { _t } from "../../languageHandler";
import * as Avatar from "../../Avatar";
import EventTile, { haveTileForEvent } from "../../components/views/rooms/EventTile";
import DateSeparator from "../../components/views/messages/DateSeparator";
import BaseAvatar from "../../components/views/avatars/BaseAvatar";
import { ExportType, IExportOptions } from "./exportUtils";
import MatrixClientContext from "../../contexts/MatrixClientContext";
import getExportCSS from "./exportCSS";
import { textForEvent } from "../../TextForEvent";

import exportJS from "!!raw-loader!./exportJS";

export default class HTMLExporter extends Exporter {
    protected avatars: Map<string, boolean>;
    protected permalinkCreator: RoomPermalinkCreator;
    protected totalSize: number;
    protected mediaOmitText: string;

    constructor(
        room: Room,
        exportType: ExportType,
        exportOptions: IExportOptions,
        setProgressText: React.Dispatch<React.SetStateAction<string>>,
    ) {
        super(room, exportType, exportOptions, setProgressText);
        this.avatars = new Map<string, boolean>();
        this.permalinkCreator = new RoomPermalinkCreator(this.room);
        this.totalSize = 0;
        this.mediaOmitText = !this.exportOptions.attachmentsIncluded
            ? _t("Media omitted")
            : _t("Media omitted - file size limit exceeded");
    }

    protected async getRoomAvatar() {
        let blob: Blob;
        const avatarUrl = Avatar.avatarUrlForRoom(this.room, 32, 32, "crop");
        const avatarPath = "room.png";
        if (avatarUrl) {
            try {
                const image = await fetch(avatarUrl);
                blob = await image.blob();
                this.totalSize += blob.size;
                this.addFile(avatarPath, blob);
            } catch (err) {
                logger.log("Failed to fetch room's avatar" + err);
            }
        }
        const avatar = (
            <BaseAvatar
                width={32}
                height={32}
                name={this.room.name}
                title={this.room.name}
                url={blob ? avatarPath : null}
                resizeMethod="crop"
            />
        );
        return renderToStaticMarkup(avatar);
    }

    protected async wrapHTML(content: string) {
        const roomAvatar = await this.getRoomAvatar();
        const exportDate = formatFullDateNoDayNoTime(new Date());
        const creator = this.room.currentState.getStateEvents(EventType.RoomCreate, "")?.getSender();
        const creatorName = this.room?.getMember(creator)?.rawDisplayName || creator;
        const exporter = this.client.getUserId();
        const exporterName = this.room?.getMember(exporter)?.rawDisplayName;
        const topic = this.room.currentState.getStateEvents(EventType.RoomTopic, "")?.getContent()?.topic || "";
        const createdText = _t("%(creatorName)s created this room.", {
            creatorName,
        });

        const exportedText = renderToStaticMarkup(
            <p>
                { _t(
                    "This is the start of export of <roomName/>. Exported by <exporterDetails/> at %(exportDate)s.",
                    {
                        exportDate,
                    },
                    {
                        roomName: () => <b>{ this.room.name }</b>,
                        exporterDetails: () => (
                            <a
                                href={`https://matrix.to/#/${exporter}`}
                                target="_blank"
                                rel="noopener noreferrer"
                            >
                                { exporterName ? (
                                    <>
                                        <b>{ exporterName }</b>
                                        { " (" + exporter + ")" }
                                    </>
                                ) : (
                                    <b>{ exporter }</b>
                                ) }
                            </a>
                        ),
                    },
                ) }
            </p>,
        );

        const topicText = topic ? _t("Topic: %(topic)s", { topic }) : "";

        return `
          <!DOCTYPE html>
            <html lang="en">
            <head>
                <meta charset="UTF-8" />
                <meta http-equiv="X-UA-Compatible" content="IE=edge" />
                <meta name="viewport" content="width=device-width, initial-scale=1.0" />
                <link href="css/style.css" rel="stylesheet" />
                <script src="js/script.js"></script>
                <title>Exported Data</title>
            </head>
            <body style="height: 100vh;">
                <section
                id="matrixchat"
                style="height: 100%; overflow: auto"
                class="notranslate"
                >
                <div class="mx_MatrixChat_wrapper" aria-hidden="false">
                    <div class="mx_MatrixChat">
                    <main class="mx_RoomView">
                        <div class="mx_RoomHeader light-panel">
                        <div class="mx_RoomHeader_wrapper" aria-owns="mx_RightPanel">
                            <div class="mx_RoomHeader_avatar">
                            <div class="mx_DecoratedRoomAvatar">
                               ${roomAvatar}
                            </div>
                            </div>
                            <div class="mx_RoomHeader_name">
                            <div
                                dir="auto"
                                class="mx_RoomHeader_nametext"
                                title="${this.room.name}"
                            >
                                ${this.room.name}
                            </div>
                            </div>
                            <div class="mx_RoomHeader_topic" dir="auto"> ${topic} </div>
                        </div>
                        </div>
                        <div class="mx_MainSplit">
                        <div class="mx_RoomView_body">
                            <div
                            class="mx_RoomView_timeline mx_RoomView_timeline_rr_enabled"
                            >
                            <div
                                class="
                                mx_AutoHideScrollbar
                                mx_ScrollPanel
                                mx_RoomView_messagePanel
                                mx_GroupLayout
                                "
                            >
                                <div class="mx_RoomView_messageListWrapper">
                                <ol
                                    class="mx_RoomView_MessageList"
                                    aria-live="polite"
                                    role="list"
                                >
                                <div class="mx_NewRoomIntro">
                                    ${roomAvatar}
                                    <h2> ${this.room.name} </h2>
                                    <p> ${createdText} <br/><br/> ${exportedText} </p>
                                    <br/>
                                    <p> ${topicText} </p>
                                </div>
                                ${content}
                                </ol>
                                </div>
                            </div>
                            </div>
                            <div class="mx_RoomView_statusArea">
                            <div class="mx_RoomView_statusAreaBox">
                                <div class="mx_RoomView_statusAreaBox_line"></div>
                            </div>
                            </div>
                        </div>
                        </div>
                    </main>
                    </div>
                </div>
                </section>
                <div id="snackbar"/>
            </body>
        </html>`;
    }

    protected getAvatarURL(event: MatrixEvent): string {
        const member = event.sender;
        return (
            member.getMxcAvatarUrl() &&
            mediaFromMxc(member.getMxcAvatarUrl()).getThumbnailOfSourceHttp(
                30,
                30,
                "crop",
            )
        );
    }

    protected async saveAvatarIfNeeded(event: MatrixEvent) {
        const member = event.sender;
        if (!this.avatars.has(member.userId)) {
            try {
                const avatarUrl = this.getAvatarURL(event);
                this.avatars.set(member.userId, true);
                const image = await fetch(avatarUrl);
                const blob = await image.blob();
                this.addFile(`users/${member.userId.replace(/:/g, '-')}.png`, blob);
            } catch (err) {
                logger.log("Failed to fetch user's avatar" + err);
            }
        }
    }

    protected getDateSeparator(event: MatrixEvent) {
        const ts = event.getTs();
        const dateSeparator = <li key={ts}><DateSeparator forExport={true} key={ts} ts={ts} /></li>;
        return renderToStaticMarkup(dateSeparator);
    }

    protected needsDateSeparator(event: MatrixEvent, prevEvent: MatrixEvent) {
        if (prevEvent == null) return true;
        return wantsDateSeparator(prevEvent.getDate(), event.getDate());
    }

    public getEventTile(mxEv: MatrixEvent, continuation: boolean) {
        return <div className="mx_Export_EventWrapper" id={mxEv.getId()}>
            <MatrixClientContext.Provider value={this.client}>
                <EventTile
                    mxEvent={mxEv}
                    continuation={continuation}
                    isRedacted={mxEv.isRedacted()}
                    replacingEventId={mxEv.replacingEventId()}
                    forExport={true}
                    readReceipts={null}
                    alwaysShowTimestamps={true}
                    readReceiptMap={null}
                    showUrlPreview={false}
                    checkUnmounting={() => false}
                    isTwelveHour={false}
                    last={false}
                    lastInSection={false}
                    permalinkCreator={this.permalinkCreator}
                    lastSuccessful={false}
                    isSelectedEvent={false}
                    getRelationsForEvent={null}
                    showReactions={false}
                    layout={Layout.Group}
                    enableFlair={false}
                    showReadReceipts={false}
                />
            </MatrixClientContext.Provider>
        </div>;
    }

    protected async getEventTileMarkup(mxEv: MatrixEvent, continuation: boolean, filePath?: string) {
        const hasAvatar = !!this.getAvatarURL(mxEv);
        if (hasAvatar) await this.saveAvatarIfNeeded(mxEv);
        const EventTile = this.getEventTile(mxEv, continuation);
        let eventTileMarkup: string;

        if (
            mxEv.getContent().msgtype == MsgType.Emote ||
            mxEv.getContent().msgtype == MsgType.Notice ||
            mxEv.getContent().msgtype === MsgType.Text
        ) {
            // to linkify textual events, we'll need lifecycle methods which won't be invoked in renderToString
            // So, we'll have to render the component into a temporary root element
            const tempRoot = document.createElement('div');
            ReactDOM.render(
                EventTile,
                tempRoot,
            );
            eventTileMarkup = tempRoot.innerHTML;
        } else {
            eventTileMarkup = renderToStaticMarkup(EventTile);
        }

        if (filePath) {
            const mxc = mxEv.getContent().url || mxEv.getContent().file?.url;
            eventTileMarkup = eventTileMarkup.split(mxc).join(filePath);
        }
        eventTileMarkup = eventTileMarkup.replace(/<span class="mx_MFileBody_info_icon".*?>.*?<\/span>/, '');
        if (hasAvatar) {
            eventTileMarkup = eventTileMarkup.replace(
                encodeURI(this.getAvatarURL(mxEv)).replace(/&/g, '&amp;'),
                `users/${mxEv.sender.userId.replace(/:/g, "-")}.png`,
            );
        }
        return eventTileMarkup;
    }

    protected createModifiedEvent(text: string, mxEv: MatrixEvent, italic=true) {
        const modifiedContent = {
            msgtype: "m.text",
            body: `${text}`,
            format: "org.matrix.custom.html",
            formatted_body: `${text}`,
        };
        if (italic) {
            modifiedContent.formatted_body = '<em>' + modifiedContent.formatted_body + '</em>';
            modifiedContent.body = '*' + modifiedContent.body + '*';
        }
        const modifiedEvent = new MatrixEvent();
        modifiedEvent.event = mxEv.event;
        modifiedEvent.sender = mxEv.sender;
        modifiedEvent.event.type = "m.room.message";
        modifiedEvent.event.content = modifiedContent;
        return modifiedEvent;
    }

    protected async createMessageBody(mxEv: MatrixEvent, joined = false) {
        let eventTile: string;
        try {
            if (this.isAttachment(mxEv)) {
                if (this.exportOptions.attachmentsIncluded) {
                    try {
                        const blob = await this.getMediaBlob(mxEv);
                        if (this.totalSize + blob.size > this.exportOptions.maxSize) {
                            eventTile = await this.getEventTileMarkup(
                                this.createModifiedEvent(this.mediaOmitText, mxEv),
                                joined,
                            );
                        } else {
                            this.totalSize += blob.size;
                            const filePath = this.getFilePath(mxEv);
                            eventTile = await this.getEventTileMarkup(mxEv, joined, filePath);
                            if (this.totalSize == this.exportOptions.maxSize) {
                                this.exportOptions.attachmentsIncluded = false;
                            }
                            this.addFile(filePath, blob);
                        }
                    } catch (e) {
                        logger.log("Error while fetching file" + e);
                        eventTile = await this.getEventTileMarkup(
                            this.createModifiedEvent(_t("Error fetching file"), mxEv),
                            joined,
                        );
                    }
                } else {
                    eventTile = await this.getEventTileMarkup(
                        this.createModifiedEvent(this.mediaOmitText, mxEv),
                        joined,
                    );
                }
            } else eventTile = await this.getEventTileMarkup(mxEv, joined);
        } catch (e) {
            // TODO: Handle callEvent errors
            logger.error(e);
            eventTile = await this.getEventTileMarkup(
                this.createModifiedEvent(textForEvent(mxEv), mxEv, false),
                joined,
            );
        }

        return eventTile;
    }

    protected async createHTML(events: MatrixEvent[], start: number) {
        let content = "";
        let prevEvent = null;
        for (let i = start; i < Math.min(start + 1000, events.length); i++) {
            const event = events[i];
            this.updateProgress(`Processing event ${i + 1} out of ${events.length}`, false, true);
            if (this.cancelled) return this.cleanUp();
            if (!haveTileForEvent(event)) continue;

            content += this.needsDateSeparator(event, prevEvent) ? this.getDateSeparator(event) : "";
            const shouldBeJoined = !this.needsDateSeparator(event, prevEvent)
                                       && shouldFormContinuation(prevEvent, event, false);
            const body = await this.createMessageBody(event, shouldBeJoined);
            this.totalSize += Buffer.byteLength(body);
            content += body;
            prevEvent = event;
        }
        return await this.wrapHTML(content);
    }

    public async export() {
        this.updateProgress("Starting export...");

        const fetchStart = performance.now();
        const res = await this.getRequiredEvents();
        const fetchEnd = performance.now();

        this.updateProgress(`Fetched ${res.length} events in ${(fetchEnd - fetchStart)/1000}s`, true, false);

        this.updateProgress("Creating HTML...");
        for (let page = 0; page < res.length / 1000; page++) {
            const html = await this.createHTML(res, page * 1000);
            this.addFile(`messages${page ? page + 1 : ""}.html`, new Blob([html]));
        }
        const exportCSS = await getExportCSS();
        this.addFile("css/style.css", new Blob([exportCSS]));
        this.addFile("js/script.js", new Blob([exportJS]));

        await this.downloadZIP();

        const exportEnd = performance.now();

        if (this.cancelled) {
            logger.info("Export cancelled successfully");
        } else {
            this.updateProgress("Export successful!");
            this.updateProgress(`Exported ${res.length} events in ${(exportEnd - fetchStart)/1000} seconds`);
        }

        this.cleanUp();
    }
}
<|MERGE_RESOLUTION|>--- conflicted
+++ resolved
@@ -16,33 +16,29 @@
 
 import React from "react";
 import ReactDOM from "react-dom";
+import Exporter from "./Exporter";
+import { mediaFromMxc } from "../../customisations/Media";
 import { Room } from "matrix-js-sdk/src/models/room";
 import { MatrixEvent } from "matrix-js-sdk/src/models/event";
 import { renderToStaticMarkup } from "react-dom/server";
-<<<<<<< HEAD
-import { EventType, MsgType } from "matrix-js-sdk/src/@types/event";
-import { logger } from "matrix-js-sdk/src/logger";
-
-import Exporter from "./Exporter";
-import { mediaFromMxc } from "../../customisations/Media";
-import { Layout } from "../../settings/Layout";
-=======
 import { Layout } from "../../settings/enums/Layout";
->>>>>>> 2b52e17a
 import { shouldFormContinuation } from "../../components/structures/MessagePanel";
 import { formatFullDateNoDayNoTime, wantsDateSeparator } from "../../DateUtils";
 import { RoomPermalinkCreator } from "../permalinks/Permalinks";
 import { _t } from "../../languageHandler";
+import { EventType, MsgType } from "matrix-js-sdk/src/@types/event";
 import * as Avatar from "../../Avatar";
 import EventTile, { haveTileForEvent } from "../../components/views/rooms/EventTile";
 import DateSeparator from "../../components/views/messages/DateSeparator";
 import BaseAvatar from "../../components/views/avatars/BaseAvatar";
-import { ExportType, IExportOptions } from "./exportUtils";
+import exportJS from "!!raw-loader!./exportJS";
+import { ExportType } from "./exportUtils";
+import { IExportOptions } from "./exportUtils";
 import MatrixClientContext from "../../contexts/MatrixClientContext";
 import getExportCSS from "./exportCSS";
 import { textForEvent } from "../../TextForEvent";
 
-import exportJS from "!!raw-loader!./exportJS";
+import { logger } from "matrix-js-sdk/src/logger";
 
 export default class HTMLExporter extends Exporter {
     protected avatars: Map<string, boolean>;
